// Copyright 2013 The Flutter Authors. All rights reserved.
// Use of this source code is governed by a BSD-style license that can be
// found in the LICENSE file.

#ifndef FLUTTER_RUNTIME_RUNTIME_CONTROLLER_H_
#define FLUTTER_RUNTIME_RUNTIME_CONTROLLER_H_

#include <memory>
#include <vector>

#include "flutter/assets/asset_manager.h"
#include "flutter/common/task_runners.h"
#include "flutter/flow/layers/layer_tree.h"
#include "flutter/fml/macros.h"
#include "flutter/fml/mapping.h"
#include "flutter/lib/ui/io_manager.h"
#include "flutter/lib/ui/painting/image_generator_registry.h"
#include "flutter/lib/ui/text/font_collection.h"
#include "flutter/lib/ui/ui_dart_state.h"
#include "flutter/lib/ui/volatile_path_tracker.h"
#include "flutter/lib/ui/window/platform_configuration.h"
#include "flutter/lib/ui/window/pointer_data_packet.h"
#include "flutter/runtime/dart_vm.h"
#include "flutter/runtime/platform_data.h"
#include "rapidjson/document.h"
#include "rapidjson/stringbuffer.h"

namespace flutter {

class Scene;
class RuntimeDelegate;
class View;
class Window;

//------------------------------------------------------------------------------
/// Represents an instance of a running root isolate with window bindings. In
/// normal operation, a single instance of this object is owned by the engine
/// per shell. This object may only be created, used, and collected on the UI
/// task runner. Window state queried by the root isolate is stored by this
/// object. In cold-restart scenarios, the engine may collect this before
/// installing a new runtime controller in its place. The Clone method may be
/// used by the engine to copy the currently accumulated window state so it can
/// be referenced by the new runtime controller.
///
class RuntimeController : public PlatformConfigurationClient {
 public:
  //----------------------------------------------------------------------------
  /// @brief      Creates a new instance of a runtime controller. This is
  ///             usually only done by the engine instance associated with the
  ///             shell.
  ///
  /// @param      client                      The runtime delegate. This is
  ///                                         usually the `Engine` instance.
  /// @param      vm                          A reference to a running Dart VM.
  ///                                         The runtime controller must be
  ///                                         collected before the VM is
  ///                                         destroyed (this order is
  ///                                         guaranteed by the shell).
  /// @param[in]  idle_notification_callback  The idle notification callback.
  ///                                         This allows callers to run native
  ///                                         code in isolate scope when the VM
  ///                                         is about to be notified that the
  ///                                         engine is going to be idle.
  /// @param[in]  platform_data               The window data (if exists).
  /// @param[in]  isolate_create_callback     The isolate create callback. This
  ///                                         allows callers to run native code
  ///                                         in isolate scope on the UI task
  ///                                         runner as soon as the root isolate
  ///                                         has been created.
  /// @param[in]  isolate_shutdown_callback   The isolate shutdown callback.
  ///                                         This allows callers to run native
  ///                                         code in isolate scoped on the UI
  ///                                         task runner just as the root
  ///                                         isolate is about to be torn down.
  /// @param[in]  persistent_isolate_data     Unstructured persistent read-only
  ///                                         data that the root isolate can
  ///                                         access in a synchronous manner.
  /// @param[in]  context              Engine-owned state which is
  ///                                         accessed by the root dart isolate.
  ///
  RuntimeController(
      RuntimeDelegate& p_client,
      DartVM* vm,
      fml::RefPtr<const DartSnapshot> p_isolate_snapshot,
      const std::function<void(int64_t)>& idle_notification_callback,
      const PlatformData& platform_data,
      const fml::closure& isolate_create_callback,
      const fml::closure& isolate_shutdown_callback,
      std::shared_ptr<const fml::Mapping> p_persistent_isolate_data,
      const UIDartState::Context& context);

  //----------------------------------------------------------------------------
  /// @brief      Create a RuntimeController that shares as many resources as
  ///             possible with the calling RuntimeController such that together
  ///             they occupy less memory.
  /// @return     A RuntimeController with a running isolate.
  /// @see        RuntimeController::RuntimeController
  ///
  std::unique_ptr<RuntimeController> Spawn(
      RuntimeDelegate& p_client,
      std::string advisory_script_uri,
      std::string advisory_script_entrypoint,
      const std::function<void(int64_t)>& idle_notification_callback,
      const fml::closure& isolate_create_callback,
      const fml::closure& isolate_shutdown_callback,
      const std::shared_ptr<const fml::Mapping>& persistent_isolate_data,
      fml::WeakPtr<IOManager> io_manager,
      fml::WeakPtr<ImageDecoder> image_decoder,
      fml::WeakPtr<ImageGeneratorRegistry> image_generator_registry,
      fml::TaskRunnerAffineWeakPtr<SnapshotDelegate> snapshot_delegate) const;

  // |PlatformConfigurationClient|
  ~RuntimeController() override;

  //----------------------------------------------------------------------------
  /// @brief      Launches the isolate using the window data associated with
  ///             this runtime controller. Before this call, the Dart isolate
  ///             has not been initialized. On successful return, the caller can
  ///             assume that the isolate is in the
  ///             `DartIsolate::Phase::Running` phase.
  ///
  ///             This call will fail if a root isolate is already running. To
  ///             re-create an isolate with the window data associated with this
  ///             runtime controller, `Clone`  this runtime controller and
  ///             Launch an isolate in that runtime controller instead.
  ///
  /// @param[in]  settings                 The per engine instance settings.
  /// @param[in]  root_isolate_create_callback  A callback invoked before the
  ///                                      root isolate has launched the Dart
  ///                                      program, but after it has been
  ///                                      created. This is called without
  ///                                      isolate scope, and after any root
  ///                                      isolate callback in the settings.
  /// @param[in]  dart_entrypoint          The dart entrypoint. If
  ///                                      `std::nullopt` or empty, `main` will
  ///                                      be attempted.
  /// @param[in]  dart_entrypoint_library  The dart entrypoint library. If
  ///                                      `std::nullopt` or empty, the core
  ///                                      library will be attempted.
  /// @param[in]  dart_entrypoint_args     Arguments passed as a List<String>
  ///                                      to Dart's entrypoint function.
  /// @param[in]  isolate_configuration    The isolate configuration
  ///
  /// @return     If the isolate could be launched and guided to the
  ///             `DartIsolate::Phase::Running` phase.
  ///
  [[nodiscard]] bool LaunchRootIsolate(
      const Settings& settings,
      const fml::closure& root_isolate_create_callback,
      std::optional<std::string> dart_entrypoint,
      std::optional<std::string> dart_entrypoint_library,
      const std::vector<std::string>& dart_entrypoint_args,
      std::unique_ptr<IsolateConfiguration> isolate_configuration);

  //----------------------------------------------------------------------------
  /// @brief      Clone the runtime controller. Launching an isolate with a
  ///             cloned runtime controller will use the same snapshots and
  ///             copies all window data to the new instance. This is usually
  ///             only used in the debug runtime mode to support the
  ///             cold-restart scenario.
  ///
  /// @return     A clone of the existing runtime controller.
  ///
  std::unique_ptr<RuntimeController> Clone() const;

  //----------------------------------------------------------------------------
  /// @brief      Forward the specified viewport metrics to the running isolate.
  ///             If the isolate is not running, these metrics will be saved and
  ///             flushed to the isolate when it starts.
  ///
  /// @param[in]  metrics  The window's viewport metrics.
  ///
  /// @return     If the window metrics were forwarded to the running isolate.
  ///
  bool SetViewportMetrics(const ViewportMetrics& metrics);

  //----------------------------------------------------------------------------
  /// @brief      Forward the specified locale data to the running isolate. If
  ///             the isolate is not running, this data will be saved and
  ///             flushed to the isolate when it starts running.
  ///
  /// @deprecated The persistent isolate data must be used for this purpose
  ///             instead.
  ///
  /// @param[in]  locale_data  The locale data. This should consist of groups of
  ///             4 strings, each group representing a single locale.
  ///
  /// @return     If the locale data was forwarded to the running isolate.
  ///
  bool SetLocales(const std::vector<std::string>& locale_data);

  //----------------------------------------------------------------------------
  /// @brief      Forward the user settings data to the running isolate. If the
  ///             isolate is not running, this data will be saved and flushed to
  ///             the isolate when it starts running.
  ///
  /// @deprecated The persistent isolate data must be used for this purpose
  ///             instead.
  ///
  /// @param[in]  data  The user settings data.
  ///
  /// @return     If the user settings data was forwarded to the running
  ///             isolate.
  ///
  bool SetUserSettingsData(const std::string& data);

  //----------------------------------------------------------------------------
  /// @brief      Forward the lifecycle state data to the running isolate. If
  ///             the isolate is not running, this data will be saved and
  ///             flushed to the isolate when it starts running.
  ///
  /// @deprecated The persistent isolate data must be used for this purpose
  ///             instead.
  ///
  /// @param[in]  data  The lifecycle state data.
  ///
  /// @return     If the lifecycle state data was forwarded to the running
  ///             isolate.
  ///
  bool SetLifecycleState(const std::string& data);

  //----------------------------------------------------------------------------
  /// @brief      Notifies the running isolate about whether the semantics tree
  ///             should be generated or not. If the isolate is not running,
  ///             this preference will be saved and flushed to the isolate when
  ///             it starts running.
  ///
  /// @param[in]  enabled  Indicates whether to generate the semantics tree.
  ///
  /// @return     If the semantics tree generation preference was forwarded to
  ///             the running isolate.
  ///
  bool SetSemanticsEnabled(bool enabled);

  //----------------------------------------------------------------------------
  /// @brief      Forward the preference of accessibility features that must be
  ///             enabled in the semantics tree to the running isolate. If the
  ///             isolate is not running, this data will be saved and flushed to
  ///             the isolate when it starts running.
  ///
  /// @param[in]  flags  The accessibility features that must be generated in
  ///             the semantics tree.
  ///
  /// @return     If the preference of accessibility features was forwarded to
  ///             the running isolate.
  ///
  bool SetAccessibilityFeatures(int32_t flags);

  //----------------------------------------------------------------------------
  /// @brief      Notifies the running isolate that it should start generating a
  ///             new frame.
  ///
  /// @see        `Engine::BeginFrame` for more context.
  ///
  /// @param[in]  frame_time  The point at which the current frame interval
  ///                         began. May be used by animation interpolators,
  ///                         physics simulations, etc.
  ///
  /// @return     If notification to begin frame rendering was delivered to the
  ///             running isolate.
  ///
  bool BeginFrame(fml::TimePoint frame_time, uint64_t frame_number);

  //----------------------------------------------------------------------------
  /// @brief      Dart code cannot fully measure the time it takes for a
  ///             specific frame to be rendered. This is because Dart code only
  ///             runs on the UI task runner. That is only a small part of the
  ///             overall frame workload. The raster task runner frame workload
  ///             is executed on a thread where Dart code cannot run (and hence
  ///             instrument). Besides, due to the pipelined nature of rendering
  ///             in Flutter, there may be multiple frame workloads being
  ///             processed at any given time. However, for non-Timeline based
  ///             profiling, it is useful for trace collection and processing to
  ///             happen in Dart. To do this, the raster task runner frame
  ///             workloads need to be instrumented separately. After a set
  ///             number of these profiles have been gathered, they need to be
  ///             reported back to Dart code. The engine reports this extra
  ///             instrumentation information back to Dart code running on the
  ///             engine by invoking this method at predefined intervals.
  ///
  /// @see        `Engine::ReportTimings`, `FrameTiming`
  ///
  /// @param[in]  timings  Collection of `FrameTiming::kCount` * `n` timestamps
  ///                      for `n` frames whose timings have not been reported
  ///                      yet. A collection of integers is reported here for
  ///                      easier conversions to Dart objects. The timestamps
  ///                      are measured against the system monotonic clock
  ///                      measured in microseconds.
  ///
  bool ReportTimings(std::vector<int64_t> timings);

  //----------------------------------------------------------------------------
  /// @brief      Notify the Dart VM that no frame workloads are expected on the
  ///             UI task runner till the specified deadline. The VM uses this
  ///             opportunity to perform garbage collection operations is a
  ///             manner that interferes as little as possible with frame
  ///             rendering.
  ///
  /// NotifyIdle is advisory. The VM may or may not run a garbage collection
  /// when this is called, and will eventually perform garbage collections even
  /// if it is not called or it is called with insufficient deadlines.
  ///
  /// The garbage collection mechanism and its thresholds are internal
  /// implementation details and absolutely no guarantees are made about the
  /// threshold discussed below. This discussion is also an oversimplification
  /// but hopefully serves to calibrate expectations about GC behavior:
  /// * When the Dart VM and its root isolate are initialized, the memory
  ///   consumed upto that point are treated as a baseline.
  /// * A fixed percentage of the memory consumed (~20%) over the baseline is
  ///   treated as the hard threshold.
  /// * The memory in play is divided into old space and new space. The new
  ///   space is typically very small and fills up rapidly.
  /// * The baseline plus the threshold is considered the old space while the
  ///   small new space is a separate region (typically a few pages).
  /// * The total old space size minus the max new space size is treated as the
  ///   soft threshold.
  /// * In a world where there is no call to NotifyIdle, when the total
  ///   allocation exceeds the soft threshold, a concurrent mark is initiated in
  ///   the VM. There is a “small” pause that occurs when the concurrent mark is
  ///   initiated and another pause when the mark concludes and a sweep is
  ///   initiated.
  /// * If the total allocations exceeds the hard threshold, a “big”
  ///   stop-the-world pause is initiated.
  /// * If after either the sweep after the concurrent mark, or, the
  ///   stop-the-world pause, the consumption returns to be below the soft
  ///   threshold, the dance begins anew.
  /// * If after both the “small” and “big” pauses, memory usage is still over
  ///   the hard threshold, i.e, the objects are still reachable, that amount of
  ///   memory is treated as the new baseline and a fixed percentage of the new
  ///   baseline over the new baseline is now the new hard threshold.
  /// * Updating the baseline will continue till memory for the updated old
  ///   space can be allocated from the operating system. These allocations will
  ///   typically fail due to address space exhaustion on 32-bit systems and
  ///   page table exhaustion on 64-bit systems.
  /// * NotifyIdle initiates the concurrent mark preemptively. The deadline is
  ///   used by the VM to determine if the corresponding sweep can be performed
  ///   within the deadline. This way, jank due to “small” pauses can be
  ///   ameliorated.
  /// * There is no ability to stop a “big” pause on reaching the hard threshold
  ///   in the old space. The best you can do is release (by making them
  ///   unreachable) objects eagerly so that the are marked as unreachable in
  ///   the concurrent mark initiated by either reaching the soft threshold or
  ///   an explicit NotifyIdle.
  /// * If you are running out of memory, its because too many large objects
  ///   were allocation and remained reachable such that the old space kept
  ///   growing till it could grow no more.
  /// * At the edges of allocation thresholds, failures can occur gracefully if
  ///   the instigating allocation was made in the Dart VM or rather gracelessly
  ///   if the allocation is made by some native component.
  ///
  /// @see        `Dart_TimelineGetMicros`
  ///
  /// @bug        The `deadline` argument must be converted to `std::chrono`
  ///             instead of a raw integer.
  ///
  /// @param[in]  deadline  The deadline is used by the VM to determine if the
  ///             corresponding sweep can be performed within the deadline.
  ///
  /// @return     If the idle notification was forwarded to the running isolate.
  ///
<<<<<<< HEAD
  virtual bool NotifyIdle(fml::TimePoint deadline) override;
=======
  virtual bool NotifyIdle(fml::TimeDelta deadline);

  //----------------------------------------------------------------------------
  /// @brief      Notify the Dart VM that the attached flutter view has been
  ///             destroyed. This gives the Dart VM to perform some cleanup
  ///             activities e.g: perform garbage collection to free up any
  ///             unused memory.
  ///
  /// NotifyDestroyed is advisory. The VM may or may not perform any clean up
  /// activities.
  ///
  virtual bool NotifyDestroyed();
>>>>>>> f75287af

  //----------------------------------------------------------------------------
  /// @brief      Returns if the root isolate is running. The isolate must be
  ///             transitioned to the running phase manually. The isolate can
  ///             stop running if it terminates execution on its own.
  ///
  /// @return     True if root isolate running, False otherwise.
  ///
  virtual bool IsRootIsolateRunning();

  //----------------------------------------------------------------------------
  /// @brief      Dispatch the specified platform message to running root
  ///             isolate.
  ///
  /// @param[in]  message  The message to dispatch to the isolate.
  ///
  /// @return     If the message was dispatched to the running root isolate.
  ///             This may fail is an isolate is not running.
  ///
  virtual bool DispatchPlatformMessage(
      std::unique_ptr<PlatformMessage> message);

  //----------------------------------------------------------------------------
  /// @brief      Dispatch the specified pointer data message to the running
  ///             root isolate.
  ///
  /// @param[in]  packet  The pointer data message to dispatch to the isolate.
  ///
  /// @return     If the pointer data message was dispatched. This may fail is
  ///             an isolate is not running.
  ///
  bool DispatchPointerDataPacket(const PointerDataPacket& packet);

  //----------------------------------------------------------------------------
  /// @brief      Dispatch the semantics action to the specified accessibility
  ///             node.
  ///
  /// @param[in]  id      The identified of the accessibility node.
  /// @param[in]  action  The semantics action to perform on the specified
  ///                     accessibility node.
  /// @param[in]  args    Optional data that applies to the specified action.
  ///
  /// @return     If the semantics action was dispatched. This may fail if an
  ///             isolate is not running.
  ///
  bool DispatchSemanticsAction(int32_t id,
                               SemanticsAction action,
                               fml::MallocMapping args);

  //----------------------------------------------------------------------------
  /// @brief      Gets the main port identifier of the root isolate.
  ///
  /// @return     The main port identifier. If no root isolate is running,
  ///             returns `ILLEGAL_PORT`.
  ///
  Dart_Port GetMainPort();

  //----------------------------------------------------------------------------
  /// @brief      Gets the debug name of the root isolate. But default, the
  ///             debug name of the isolate is derived from its advisory script
  ///             URI, advisory main entrypoint and its main port name. For
  ///             example, "main.dart$main-1234" where the script URI is
  ///             "main.dart", the entrypoint is "main" and the port name
  ///             "1234". Once launched, the isolate may re-christen itself
  ///             using a name it selects via `setIsolateDebugName` in
  ///             `window.dart`. This name is purely advisory and only used by
  ///             instrumentation and reporting purposes.
  ///
  /// @return     The debug name of the root isolate.
  ///
  std::string GetIsolateName();

  //----------------------------------------------------------------------------
  /// @brief      Returns if the root isolate has any live receive ports.
  ///
  /// @return     True if there are live receive ports, False otherwise. Return
  ///             False if the root isolate is not running as well.
  ///
  bool HasLivePorts();

  //----------------------------------------------------------------------------
  /// @brief      Get the last error encountered by the microtask queue.
  ///
  /// @return     The last error encountered by the microtask queue.
  ///
  tonic::DartErrorHandleType GetLastError();

  //----------------------------------------------------------------------------
  /// @brief      Get the service ID of the root isolate if the root isolate is
  ///             running.
  ///
  /// @return     The root isolate service id.
  ///
  std::optional<std::string> GetRootIsolateServiceID() const;

  //----------------------------------------------------------------------------
  /// @brief      Get the return code specified by the root isolate (if one is
  ///             present).
  ///
  /// @return     The root isolate return code if the isolate has specified one.
  ///
  std::optional<uint32_t> GetRootIsolateReturnCode();

  //----------------------------------------------------------------------------
  /// @brief      Get an identifier that represents the Dart isolate group the
  ///             root isolate is in.
  ///
  /// @return     The root isolate isolate group identifier, zero if one can't
  ///             be established.
  uint64_t GetRootIsolateGroup() const;

  //--------------------------------------------------------------------------
  /// @brief      Loads the Dart shared library into the Dart VM. When the
  ///             Dart library is loaded successfully, the Dart future
  ///             returned by the originating loadLibrary() call completes.
  ///
  ///             The Dart compiler may generate separate shared libraries
  ///             files called 'loading units' when libraries are imported
  ///             as deferred. Each of these shared libraries are identified
  ///             by a unique loading unit id. Callers should open and resolve
  ///             a SymbolMapping from the shared library. The Mappings should
  ///             be moved into this method, as ownership will be assumed by the
  ///             dart root isolate after successful loading and released after
  ///             shutdown of the root isolate. The loading unit may not be
  ///             used after isolate shutdown. If loading fails, the mappings
  ///             will be released.
  ///
  ///             This method is paired with a RequestDartDeferredLibrary
  ///             invocation that provides the embedder with the loading unit id
  ///             of the deferred library to load.
  ///
  ///
  /// @param[in]  loading_unit_id  The unique id of the deferred library's
  ///                              loading unit, as passed in by
  ///                              RequestDartDeferredLibrary.
  ///
  /// @param[in]  snapshot_data    Dart snapshot data of the loading unit's
  ///                              shared library.
  ///
  /// @param[in]  snapshot_data    Dart snapshot instructions of the loading
  ///                              unit's shared library.
  ///
  void LoadDartDeferredLibrary(
      intptr_t loading_unit_id,
      std::unique_ptr<const fml::Mapping> snapshot_data,
      std::unique_ptr<const fml::Mapping> snapshot_instructions);

  //--------------------------------------------------------------------------
  /// @brief      Indicates to the dart VM that the request to load a deferred
  ///             library with the specified loading unit id has failed.
  ///
  ///             The dart future returned by the initiating loadLibrary() call
  ///             will complete with an error.
  ///
  /// @param[in]  loading_unit_id  The unique id of the deferred library's
  ///                              loading unit, as passed in by
  ///                              RequestDartDeferredLibrary.
  ///
  /// @param[in]  error_message    The error message that will appear in the
  ///                              dart Future.
  ///
  /// @param[in]  transient        A transient error is a failure due to
  ///                              temporary conditions such as no network.
  ///                              Transient errors allow the dart VM to
  ///                              re-request the same deferred library and
  ///                              and loading_unit_id again. Non-transient
  ///                              errors are permanent and attempts to
  ///                              re-request the library will instantly
  ///                              complete with an error.
  virtual void LoadDartDeferredLibraryError(intptr_t loading_unit_id,
                                            const std::string error_message,
                                            bool transient);

  // |PlatformConfigurationClient|
  void RequestDartDeferredLibrary(intptr_t loading_unit_id) override;

  // |PlatformConfigurationClient|
  std::shared_ptr<const fml::Mapping> GetPersistentIsolateData() override;

  const fml::WeakPtr<IOManager>& GetIOManager() const {
    return context_.io_manager;
  }

  virtual DartVM* GetDartVM() const { return vm_; }

  const fml::RefPtr<const DartSnapshot>& GetIsolateSnapshot() const {
    return isolate_snapshot_;
  }

  const PlatformData& GetPlatformData() const { return platform_data_; }

  const fml::RefPtr<SkiaUnrefQueue>& GetSkiaUnrefQueue() const {
    return context_.unref_queue;
  }

  const fml::TaskRunnerAffineWeakPtr<SnapshotDelegate>& GetSnapshotDelegate()
      const {
    return context_.snapshot_delegate;
  }

  std::weak_ptr<const DartIsolate> GetRootIsolate() const {
    return root_isolate_;
  }

 protected:
  /// Constructor for Mocks.
  RuntimeController(RuntimeDelegate& p_client, const TaskRunners& task_runners);

 private:
  struct Locale {
    Locale(std::string language_code_,
           std::string country_code_,
           std::string script_code_,
           std::string variant_code_);

    ~Locale();

    std::string language_code;
    std::string country_code;
    std::string script_code;
    std::string variant_code;
  };

  RuntimeDelegate& client_;
  DartVM* const vm_;
  fml::RefPtr<const DartSnapshot> isolate_snapshot_;
  std::function<void(int64_t)> idle_notification_callback_;
  PlatformData platform_data_;
  std::weak_ptr<DartIsolate> root_isolate_;
  std::weak_ptr<DartIsolate> spawning_isolate_;
  std::optional<uint32_t> root_isolate_return_code_;
  const fml::closure isolate_create_callback_;
  const fml::closure isolate_shutdown_callback_;
  std::shared_ptr<const fml::Mapping> persistent_isolate_data_;
  UIDartState::Context context_;

  PlatformConfiguration* GetPlatformConfigurationIfAvailable();

  bool FlushRuntimeStateToIsolate();

  // |PlatformConfigurationClient|
  std::string DefaultRouteName() override;

  // |PlatformConfigurationClient|
  void ScheduleFrame(std::optional<fml::TimePoint>
                         force_directly_call_next_vsync_target_time) override;

  Dart_Handle PointerDataPacketStorageReadPendingAndClear() override;

  // |PlatformConfigurationClient|
  void Render(Scene* scene, fml::TimePoint fallback_vsync_target_time) override;

  // |PlatformConfigurationClient|
  void UpdateSemantics(SemanticsUpdate* update) override;

  // |PlatformConfigurationClient|
  void HandlePlatformMessage(std::unique_ptr<PlatformMessage> message) override;

  // |PlatformConfigurationClient|
  FontCollection& GetFontCollection() override;

  // |PlatformConfigurationClient|
  std::shared_ptr<AssetManager> GetAssetManager() override;

  // |PlatformConfigurationClient|
  void UpdateIsolateDescription(const std::string isolate_name,
                                int64_t isolate_port) override;

  // |PlatformConfigurationClient|
  void SetNeedsReportTimings(bool value) override;

  // |PlatformConfigurationClient|
  std::unique_ptr<std::vector<std::string>> ComputePlatformResolvedLocale(
      const std::vector<std::string>& supported_locale_data) override;

  FML_DISALLOW_COPY_AND_ASSIGN(RuntimeController);
};

}  // namespace flutter

#endif  // FLUTTER_RUNTIME_RUNTIME_CONTROLLER_H_<|MERGE_RESOLUTION|>--- conflicted
+++ resolved
@@ -358,10 +358,7 @@
   ///
   /// @return     If the idle notification was forwarded to the running isolate.
   ///
-<<<<<<< HEAD
   virtual bool NotifyIdle(fml::TimePoint deadline) override;
-=======
-  virtual bool NotifyIdle(fml::TimeDelta deadline);
 
   //----------------------------------------------------------------------------
   /// @brief      Notify the Dart VM that the attached flutter view has been
@@ -373,7 +370,6 @@
   /// activities.
   ///
   virtual bool NotifyDestroyed();
->>>>>>> f75287af
 
   //----------------------------------------------------------------------------
   /// @brief      Returns if the root isolate is running. The isolate must be
