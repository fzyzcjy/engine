--- conflicted
+++ resolved
@@ -62,12 +62,8 @@
 
   {
     std::scoped_lock lock(callback_mutex_);
-<<<<<<< HEAD
     bool secondary_callbacks_originally_empty = secondary_callbacks_.empty();
-    auto [_, inserted] = secondary_callbacks_.emplace(id, std::move(callback));
-=======
     auto [_, inserted] = secondary_callbacks_.emplace(id, callback);
->>>>>>> e30b37a9
     if (!inserted) {
       // Multiple schedules must result in a single callback per frame interval.
       TRACE_EVENT_INSTANT0("flutter",
