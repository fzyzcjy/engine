// Copyright 2013 The Flutter Authors. All rights reserved.
// Use of this source code is governed by a BSD-style license that can be
// found in the LICENSE file.

#define RAPIDJSON_HAS_STDSTRING 1
#include "flutter/shell/common/shell.h"

#include <memory>
#include <sstream>
#include <utility>
#include <vector>

#include "flutter/assets/directory_asset_bundle.h"
#include "flutter/common/graphics/persistent_cache.h"
#include "flutter/fml/base32.h"
#include "flutter/fml/file.h"
#include "flutter/fml/icu_util.h"
#include "flutter/fml/log_settings.h"
#include "flutter/fml/logging.h"
#include "flutter/fml/make_copyable.h"
#include "flutter/fml/message_loop.h"
#include "flutter/fml/paths.h"
#include "flutter/fml/trace_event.h"
#include "flutter/runtime/dart_vm.h"
#include "flutter/shell/common/engine.h"
#include "flutter/shell/common/skia_event_tracer_impl.h"
#include "flutter/shell/common/switches.h"
#include "flutter/shell/common/vsync_waiter.h"
#include "rapidjson/stringbuffer.h"
#include "rapidjson/writer.h"
#include "third_party/dart/runtime/include/dart_tools_api.h"
#include "third_party/skia/include/core/SkGraphics.h"
#include "third_party/skia/include/utils/SkBase64.h"
#include "third_party/tonic/common/log.h"

namespace flutter {

PointerDataPacketStorage& PointerDataPacketStorage::Instance() {
  static PointerDataPacketStorage instance;
  return instance;
}

Dart_Handle PointerDataPacketStorage::ReadPendingAndClearStatic() {
  return PointerDataPacketStorage::Instance().ReadPendingAndClear();
}

int64_t PointerDataPacketStorage::AddPending(const PointerDataPacket& packet) {
  std::scoped_lock state_lock(mutex_);

  int64_t chosen_id = next_id_++;
  pending_packets_.emplace(chosen_id, packet.data());
  return chosen_id;
}

void PointerDataPacketStorage::RemovePending(int64_t id) {
  std::scoped_lock state_lock(mutex_);

  pending_packets_.erase(id);
}

Dart_Handle PointerDataPacketStorage::ReadPendingAndClear() {
  // should not lock for this long
  std::scoped_lock state_lock(mutex_);

  // quite expensive copy/resize, only for prototype, should optimize later
  std::vector<uint8_t> total_buffer;
  for (auto const& [_, packet] : pending_packets_) {
    const std::vector<uint8_t>& packet_buffer = packet.data();
    total_buffer.insert(total_buffer.end(), packet_buffer.begin(),
                        packet_buffer.end());
  }

  // clear
  pending_packets_.clear();

  return tonic::DartByteData::Create(total_buffer.data(), total_buffer.size());
}

constexpr char kSkiaChannel[] = "flutter/skia";
constexpr char kSystemChannel[] = "flutter/system";
constexpr char kTypeKey[] = "type";
constexpr char kFontChange[] = "fontsChange";

namespace {

std::unique_ptr<Engine> CreateEngine(
    Engine::Delegate& delegate,
    const PointerDataDispatcherMaker& dispatcher_maker,
    DartVM& vm,
    const fml::RefPtr<const DartSnapshot>& isolate_snapshot,
    const TaskRunners& task_runners,
    const PlatformData& platform_data,
    const Settings& settings,
    std::unique_ptr<Animator> animator,
    const fml::WeakPtr<IOManager>& io_manager,
    const fml::RefPtr<SkiaUnrefQueue>& unref_queue,
    const fml::TaskRunnerAffineWeakPtr<SnapshotDelegate>& snapshot_delegate,
    const std::shared_ptr<VolatilePathTracker>& volatile_path_tracker) {
  return std::make_unique<Engine>(delegate,             //
                                  dispatcher_maker,     //
                                  vm,                   //
                                  isolate_snapshot,     //
                                  task_runners,         //
                                  platform_data,        //
                                  settings,             //
                                  std::move(animator),  //
                                  io_manager,           //
                                  unref_queue,          //
                                  snapshot_delegate,    //
                                  volatile_path_tracker);
}

// Though there can be multiple shells, some settings apply to all components in
// the process. These have to be set up before the shell or any of its
// sub-components can be initialized. In a perfect world, this would be empty.
// TODO(chinmaygarde): The unfortunate side effect of this call is that settings
// that cause shell initialization failures will still lead to some of their
// settings being applied.
void PerformInitializationTasks(Settings& settings) {
  {
    fml::LogSettings log_settings;
    log_settings.min_log_level =
        settings.verbose_logging ? fml::LOG_INFO : fml::LOG_ERROR;
    // NOTE HACK if using the following line:
    //    log_settings.min_log_level = fml::LOG_INFO;
    fml::SetLogSettings(log_settings);
  }

  static std::once_flag gShellSettingsInitialization = {};
  std::call_once(gShellSettingsInitialization, [&settings] {
    tonic::SetLogHandler(
        [](const char* message) { FML_LOG(ERROR) << message; });

    if (settings.trace_skia) {
      InitSkiaEventTracer(settings.trace_skia, settings.trace_skia_allowlist);
    }

    if (!settings.trace_allowlist.empty()) {
      fml::tracing::TraceSetAllowlist(settings.trace_allowlist);
    }

    if (!settings.skia_deterministic_rendering_on_cpu) {
      SkGraphics::Init();
    } else {
      FML_DLOG(INFO) << "Skia deterministic rendering is enabled.";
    }

    if (settings.icu_initialization_required) {
      if (!settings.icu_data_path.empty()) {
        fml::icu::InitializeICU(settings.icu_data_path);
      } else if (settings.icu_mapper) {
        fml::icu::InitializeICUFromMapping(settings.icu_mapper());
      } else {
        FML_DLOG(WARNING) << "Skipping ICU initialization in the shell.";
      }
    }
  });

  PersistentCache::SetCacheSkSL(settings.cache_sksl);
}

}  // namespace

std::unique_ptr<Shell> Shell::Create(
    const PlatformData& platform_data,
    const TaskRunners& task_runners,
    Settings settings,
    const Shell::CreateCallback<PlatformView>& on_create_platform_view,
    const Shell::CreateCallback<Rasterizer>& on_create_rasterizer,
    bool is_gpu_disabled) {
  // This must come first as it initializes tracing.
  PerformInitializationTasks(settings);

  TRACE_EVENT0("flutter", "Shell::Create");

  // Always use the `vm_snapshot` and `isolate_snapshot` provided by the
  // settings to launch the VM.  If the VM is already running, the snapshot
  // arguments are ignored.
  auto vm_snapshot = DartSnapshot::VMSnapshotFromSettings(settings);
  auto isolate_snapshot = DartSnapshot::IsolateSnapshotFromSettings(settings);
  auto vm = DartVMRef::Create(settings, vm_snapshot, isolate_snapshot);
  FML_CHECK(vm) << "Must be able to initialize the VM.";

  // If the settings did not specify an `isolate_snapshot`, fall back to the
  // one the VM was launched with.
  if (!isolate_snapshot) {
    isolate_snapshot = vm->GetVMData()->GetIsolateSnapshot();
  }
  auto resource_cache_limit_calculator =
      std::make_shared<ResourceCacheLimitCalculator>(
          settings.resource_cache_max_bytes_threshold);
  return CreateWithSnapshot(platform_data,                    //
                            task_runners,                     //
                            /*parent_merger=*/nullptr,        //
                            /*parent_io_manager=*/nullptr,    //
                            resource_cache_limit_calculator,  //
                            settings,                         //
                            std::move(vm),                    //
                            std::move(isolate_snapshot),      //
                            on_create_platform_view,          //
                            on_create_rasterizer,             //
                            CreateEngine, is_gpu_disabled);
}

std::unique_ptr<Shell> Shell::CreateShellOnPlatformThread(
    DartVMRef vm,
    fml::RefPtr<fml::RasterThreadMerger> parent_merger,
    std::shared_ptr<ShellIOManager> parent_io_manager,
    const std::shared_ptr<ResourceCacheLimitCalculator>&
        resource_cache_limit_calculator,
    const TaskRunners& task_runners,
    const PlatformData& platform_data,
    const Settings& settings,
    fml::RefPtr<const DartSnapshot> isolate_snapshot,
    const Shell::CreateCallback<PlatformView>& on_create_platform_view,
    const Shell::CreateCallback<Rasterizer>& on_create_rasterizer,
    const Shell::EngineCreateCallback& on_create_engine,
    bool is_gpu_disabled) {
  if (!task_runners.IsValid()) {
    FML_LOG(ERROR) << "Task runners to run the shell were invalid.";
    return nullptr;
  }

  auto shell = std::unique_ptr<Shell>(
      new Shell(std::move(vm), task_runners, std::move(parent_merger),
                resource_cache_limit_calculator, settings,
                std::make_shared<VolatilePathTracker>(
                    task_runners.GetUITaskRunner(),
                    !settings.skia_deterministic_rendering_on_cpu),
                is_gpu_disabled));

  // Create the rasterizer on the raster thread.
  std::promise<std::unique_ptr<Rasterizer>> rasterizer_promise;
  auto rasterizer_future = rasterizer_promise.get_future();
  std::promise<fml::TaskRunnerAffineWeakPtr<SnapshotDelegate>>
      snapshot_delegate_promise;
  auto snapshot_delegate_future = snapshot_delegate_promise.get_future();
  fml::TaskRunner::RunNowOrPostTask(
      task_runners.GetRasterTaskRunner(), [&rasterizer_promise,  //
                                           &snapshot_delegate_promise,
                                           on_create_rasterizer,  //
                                           shell = shell.get()    //
  ]() {
        TRACE_EVENT0("flutter", "ShellSetupGPUSubsystem");
        std::unique_ptr<Rasterizer> rasterizer(on_create_rasterizer(*shell));
        snapshot_delegate_promise.set_value(rasterizer->GetSnapshotDelegate());
        rasterizer_promise.set_value(std::move(rasterizer));
      });

  // Create the platform view on the platform thread (this thread).
  auto platform_view = on_create_platform_view(*shell.get());
  if (!platform_view || !platform_view->GetWeakPtr()) {
    return nullptr;
  }

  // Ask the platform view for the vsync waiter. This will be used by the engine
  // to create the animator.
  auto vsync_waiter = platform_view->CreateVSyncWaiter();
  if (!vsync_waiter) {
    return nullptr;
  }

  // Create the IO manager on the IO thread. The IO manager must be initialized
  // first because it has state that the other subsystems depend on. It must
  // first be booted and the necessary references obtained to initialize the
  // other subsystems.
  std::promise<std::shared_ptr<ShellIOManager>> io_manager_promise;
  auto io_manager_future = io_manager_promise.get_future();
  std::promise<fml::WeakPtr<ShellIOManager>> weak_io_manager_promise;
  auto weak_io_manager_future = weak_io_manager_promise.get_future();
  std::promise<fml::RefPtr<SkiaUnrefQueue>> unref_queue_promise;
  auto unref_queue_future = unref_queue_promise.get_future();
  auto io_task_runner = shell->GetTaskRunners().GetIOTaskRunner();

  // The platform_view will be stored into shell's platform_view_ in
  // shell->Setup(std::move(platform_view), ...) at the end.
  PlatformView* platform_view_ptr = platform_view.get();
  fml::TaskRunner::RunNowOrPostTask(
      io_task_runner,
      [&io_manager_promise,                                               //
       &weak_io_manager_promise,                                          //
       &parent_io_manager,                                                //
       &unref_queue_promise,                                              //
       platform_view_ptr,                                                 //
       io_task_runner,                                                    //
       is_backgrounded_sync_switch = shell->GetIsGpuDisabledSyncSwitch()  //
  ]() {
        TRACE_EVENT0("flutter", "ShellSetupIOSubsystem");
        std::shared_ptr<ShellIOManager> io_manager;
        if (parent_io_manager) {
          io_manager = parent_io_manager;
        } else {
          io_manager = std::make_shared<ShellIOManager>(
              platform_view_ptr->CreateResourceContext(),  // resource context
              is_backgrounded_sync_switch,                 // sync switch
              io_task_runner,  // unref queue task runner
              platform_view_ptr->GetImpellerContext()  // impeller context
          );
        }
        weak_io_manager_promise.set_value(io_manager->GetWeakPtr());
        unref_queue_promise.set_value(io_manager->GetSkiaUnrefQueue());
        io_manager_promise.set_value(io_manager);
      });

  // Send dispatcher_maker to the engine constructor because shell won't have
  // platform_view set until Shell::Setup is called later.
  auto dispatcher_maker = platform_view->GetDispatcherMaker();

  // Create the engine on the UI thread.
  std::promise<std::unique_ptr<Engine>> engine_promise;
  auto engine_future = engine_promise.get_future();
  fml::TaskRunner::RunNowOrPostTask(
      shell->GetTaskRunners().GetUITaskRunner(),
      fml::MakeCopyable([&engine_promise,                                 //
                         shell = shell.get(),                             //
                         &dispatcher_maker,                               //
                         &platform_data,                                  //
                         isolate_snapshot = std::move(isolate_snapshot),  //
                         vsync_waiter = std::move(vsync_waiter),          //
                         &weak_io_manager_future,                         //
                         &snapshot_delegate_future,                       //
                         &unref_queue_future,                             //
                         &on_create_engine]() mutable {
        TRACE_EVENT0("flutter", "ShellSetupUISubsystem");
        const auto& task_runners = shell->GetTaskRunners();

        // The animator is owned by the UI thread but it gets its vsync pulses
        // from the platform.
        auto animator = std::make_unique<Animator>(*shell, task_runners,
                                                   std::move(vsync_waiter));

        engine_promise.set_value(
            on_create_engine(*shell,                          //
                             dispatcher_maker,                //
                             *shell->GetDartVM(),             //
                             std::move(isolate_snapshot),     //
                             task_runners,                    //
                             platform_data,                   //
                             shell->GetSettings(),            //
                             std::move(animator),             //
                             weak_io_manager_future.get(),    //
                             unref_queue_future.get(),        //
                             snapshot_delegate_future.get(),  //
                             shell->volatile_path_tracker_));
      }));

  if (!shell->Setup(std::move(platform_view),  //
                    engine_future.get(),       //
                    rasterizer_future.get(),   //
                    io_manager_future.get())   //
  ) {
    return nullptr;
  }

  return shell;
}

std::unique_ptr<Shell> Shell::CreateWithSnapshot(
    const PlatformData& platform_data,
    const TaskRunners& task_runners,
    const fml::RefPtr<fml::RasterThreadMerger>& parent_thread_merger,
    const std::shared_ptr<ShellIOManager>& parent_io_manager,
    const std::shared_ptr<ResourceCacheLimitCalculator>&
        resource_cache_limit_calculator,
    Settings settings,
    DartVMRef vm,
    fml::RefPtr<const DartSnapshot> isolate_snapshot,
    const Shell::CreateCallback<PlatformView>& on_create_platform_view,
    const Shell::CreateCallback<Rasterizer>& on_create_rasterizer,
    const Shell::EngineCreateCallback& on_create_engine,
    bool is_gpu_disabled) {
  // This must come first as it initializes tracing.
  PerformInitializationTasks(settings);

  TRACE_EVENT0("flutter", "Shell::CreateWithSnapshot");

  const bool callbacks_valid =
      on_create_platform_view && on_create_rasterizer && on_create_engine;
  if (!task_runners.IsValid() || !callbacks_valid) {
    return nullptr;
  }

  fml::AutoResetWaitableEvent latch;
  std::unique_ptr<Shell> shell;
  auto platform_task_runner = task_runners.GetPlatformTaskRunner();
  fml::TaskRunner::RunNowOrPostTask(
      platform_task_runner,
      fml::MakeCopyable([&latch,                                             //
                         &shell,                                             //
                         parent_thread_merger,                               //
                         parent_io_manager,                                  //
                         resource_cache_limit_calculator,                    //
                         task_runners = task_runners,                        //
                         platform_data = platform_data,                      //
                         settings = settings,                                //
                         vm = std::move(vm),                                 //
                         isolate_snapshot = std::move(isolate_snapshot),     //
                         on_create_platform_view = on_create_platform_view,  //
                         on_create_rasterizer = on_create_rasterizer,        //
                         on_create_engine = on_create_engine,
                         is_gpu_disabled]() mutable {
        shell = CreateShellOnPlatformThread(std::move(vm),                    //
                                            parent_thread_merger,             //
                                            parent_io_manager,                //
                                            resource_cache_limit_calculator,  //
                                            task_runners,                     //
                                            platform_data,                    //
                                            settings,                         //
                                            std::move(isolate_snapshot),      //
                                            on_create_platform_view,          //
                                            on_create_rasterizer,             //
                                            on_create_engine, is_gpu_disabled);
        latch.Signal();
      }));
  latch.Wait();
  return shell;
}

Shell::Shell(DartVMRef vm,
             const TaskRunners& task_runners,
             fml::RefPtr<fml::RasterThreadMerger> parent_merger,
             const std::shared_ptr<ResourceCacheLimitCalculator>&
                 resource_cache_limit_calculator,
             const Settings& settings,
             std::shared_ptr<VolatilePathTracker> volatile_path_tracker,
             bool is_gpu_disabled)
    : task_runners_(task_runners),
      parent_raster_thread_merger_(std::move(parent_merger)),
      resource_cache_limit_calculator_(resource_cache_limit_calculator),
      settings_(settings),
      vm_(std::move(vm)),
      is_gpu_disabled_sync_switch_(new fml::SyncSwitch(is_gpu_disabled)),
      volatile_path_tracker_(std::move(volatile_path_tracker)),
      weak_factory_gpu_(nullptr),
      weak_factory_(this) {
  FML_CHECK(vm_) << "Must have access to VM to create a shell.";
  FML_DCHECK(task_runners_.IsValid());
  FML_DCHECK(task_runners_.GetPlatformTaskRunner()->RunsTasksOnCurrentThread());

  display_manager_ = std::make_unique<DisplayManager>();
  resource_cache_limit_calculator->AddResourceCacheLimitItem(
      weak_factory_.GetWeakPtr());

  // Generate a WeakPtrFactory for use with the raster thread. This does not
  // need to wait on a latch because it can only ever be used from the raster
  // thread from this class, so we have ordering guarantees.
  fml::TaskRunner::RunNowOrPostTask(
      task_runners_.GetRasterTaskRunner(), fml::MakeCopyable([this]() mutable {
        this->weak_factory_gpu_ =
            std::make_unique<fml::TaskRunnerAffineWeakPtrFactory<Shell>>(this);
      }));

  // Install service protocol handlers.

  service_protocol_handlers_[ServiceProtocol::kScreenshotExtensionName] = {
      task_runners_.GetRasterTaskRunner(),
      std::bind(&Shell::OnServiceProtocolScreenshot, this,
                std::placeholders::_1, std::placeholders::_2)};
  service_protocol_handlers_[ServiceProtocol::kScreenshotSkpExtensionName] = {
      task_runners_.GetRasterTaskRunner(),
      std::bind(&Shell::OnServiceProtocolScreenshotSKP, this,
                std::placeholders::_1, std::placeholders::_2)};
  service_protocol_handlers_[ServiceProtocol::kRunInViewExtensionName] = {
      task_runners_.GetUITaskRunner(),
      std::bind(&Shell::OnServiceProtocolRunInView, this, std::placeholders::_1,
                std::placeholders::_2)};
  service_protocol_handlers_
      [ServiceProtocol::kFlushUIThreadTasksExtensionName] = {
          task_runners_.GetUITaskRunner(),
          std::bind(&Shell::OnServiceProtocolFlushUIThreadTasks, this,
                    std::placeholders::_1, std::placeholders::_2)};
  service_protocol_handlers_
      [ServiceProtocol::kSetAssetBundlePathExtensionName] = {
          task_runners_.GetUITaskRunner(),
          std::bind(&Shell::OnServiceProtocolSetAssetBundlePath, this,
                    std::placeholders::_1, std::placeholders::_2)};
  service_protocol_handlers_
      [ServiceProtocol::kGetDisplayRefreshRateExtensionName] = {
          task_runners_.GetUITaskRunner(),
          std::bind(&Shell::OnServiceProtocolGetDisplayRefreshRate, this,
                    std::placeholders::_1, std::placeholders::_2)};
  service_protocol_handlers_[ServiceProtocol::kGetSkSLsExtensionName] = {
      task_runners_.GetIOTaskRunner(),
      std::bind(&Shell::OnServiceProtocolGetSkSLs, this, std::placeholders::_1,
                std::placeholders::_2)};
  service_protocol_handlers_
      [ServiceProtocol::kEstimateRasterCacheMemoryExtensionName] = {
          task_runners_.GetRasterTaskRunner(),
          std::bind(&Shell::OnServiceProtocolEstimateRasterCacheMemory, this,
                    std::placeholders::_1, std::placeholders::_2)};
  service_protocol_handlers_
      [ServiceProtocol::kRenderFrameWithRasterStatsExtensionName] = {
          task_runners_.GetRasterTaskRunner(),
          std::bind(&Shell::OnServiceProtocolRenderFrameWithRasterStats, this,
                    std::placeholders::_1, std::placeholders::_2)};
  service_protocol_handlers_[ServiceProtocol::kReloadAssetFonts] = {
      task_runners_.GetPlatformTaskRunner(),
      std::bind(&Shell::OnServiceProtocolReloadAssetFonts, this,
                std::placeholders::_1, std::placeholders::_2)};
}

Shell::~Shell() {
  PersistentCache::GetCacheForProcess()->RemoveWorkerTaskRunner(
      task_runners_.GetIOTaskRunner());

  vm_->GetServiceProtocol()->RemoveHandler(this);

  fml::AutoResetWaitableEvent ui_latch, gpu_latch, platform_latch, io_latch;

  fml::TaskRunner::RunNowOrPostTask(
      task_runners_.GetUITaskRunner(),
      fml::MakeCopyable([this, &ui_latch]() mutable {
        engine_.reset();
        ui_latch.Signal();
      }));
  ui_latch.Wait();

  fml::TaskRunner::RunNowOrPostTask(
      task_runners_.GetRasterTaskRunner(),
      fml::MakeCopyable(
          [this, rasterizer = std::move(rasterizer_), &gpu_latch]() mutable {
            rasterizer.reset();
            this->weak_factory_gpu_.reset();
            gpu_latch.Signal();
          }));
  gpu_latch.Wait();

  fml::TaskRunner::RunNowOrPostTask(
      task_runners_.GetIOTaskRunner(),
      fml::MakeCopyable([io_manager = std::move(io_manager_),
                         platform_view = platform_view_.get(),
                         &io_latch]() mutable {
        io_manager.reset();
        if (platform_view) {
          platform_view->ReleaseResourceContext();
        }
        io_latch.Signal();
      }));

  io_latch.Wait();

  // The platform view must go last because it may be holding onto platform side
  // counterparts to resources owned by subsystems running on other threads. For
  // example, the NSOpenGLContext on the Mac.
  fml::TaskRunner::RunNowOrPostTask(
      task_runners_.GetPlatformTaskRunner(),
      fml::MakeCopyable([platform_view = std::move(platform_view_),
                         &platform_latch]() mutable {
        platform_view.reset();
        platform_latch.Signal();
      }));
  platform_latch.Wait();
}

std::unique_ptr<Shell> Shell::Spawn(
    RunConfiguration run_configuration,
    const std::string& initial_route,
    const CreateCallback<PlatformView>& on_create_platform_view,
    const CreateCallback<Rasterizer>& on_create_rasterizer) const {
  FML_DCHECK(task_runners_.IsValid());
  // It's safe to store this value since it is set on the platform thread.
  bool is_gpu_disabled = false;
  GetIsGpuDisabledSyncSwitch()->Execute(
      fml::SyncSwitch::Handlers()
          .SetIfFalse([&is_gpu_disabled] { is_gpu_disabled = false; })
          .SetIfTrue([&is_gpu_disabled] { is_gpu_disabled = true; }));
  std::unique_ptr<Shell> result = CreateWithSnapshot(
      PlatformData{}, task_runners_, rasterizer_->GetRasterThreadMerger(),
      io_manager_, resource_cache_limit_calculator_, GetSettings(), vm_,
      vm_->GetVMData()->GetIsolateSnapshot(), on_create_platform_view,
      on_create_rasterizer,
      [engine = this->engine_.get(), initial_route](
          Engine::Delegate& delegate,
          const PointerDataDispatcherMaker& dispatcher_maker, DartVM& vm,
          const fml::RefPtr<const DartSnapshot>& isolate_snapshot,
          const TaskRunners& task_runners, const PlatformData& platform_data,
          const Settings& settings, std::unique_ptr<Animator> animator,
          const fml::WeakPtr<IOManager>& io_manager,
          const fml::RefPtr<SkiaUnrefQueue>& unref_queue,
          fml::TaskRunnerAffineWeakPtr<SnapshotDelegate> snapshot_delegate,
          const std::shared_ptr<VolatilePathTracker>& volatile_path_tracker) {
        return engine->Spawn(
            /*delegate=*/delegate,
            /*dispatcher_maker=*/dispatcher_maker,
            /*settings=*/settings,
            /*animator=*/std::move(animator),
            /*initial_route=*/initial_route,
            /*io_manager=*/io_manager,
            /*snapshot_delegate=*/std::move(snapshot_delegate));
      },
      is_gpu_disabled);
  result->RunEngine(std::move(run_configuration));
  return result;
}

void Shell::NotifyLowMemoryWarning() const {
  auto trace_id = fml::tracing::TraceNonce();
  TRACE_EVENT_ASYNC_BEGIN0("flutter", "Shell::NotifyLowMemoryWarning",
                           trace_id);
  // This does not require a current isolate but does require a running VM.
  // Since a valid shell will not be returned to the embedder without a valid
  // DartVMRef, we can be certain that this is a safe spot to assume a VM is
  // running.
  ::Dart_NotifyLowMemory();

  task_runners_.GetRasterTaskRunner()->PostTask(
      [rasterizer = rasterizer_->GetWeakPtr(), trace_id = trace_id]() {
        if (rasterizer) {
          rasterizer->NotifyLowMemoryWarning();
        }
        TRACE_EVENT_ASYNC_END0("flutter", "Shell::NotifyLowMemoryWarning",
                               trace_id);
      });
  // The IO Manager uses resource cache limits of 0, so it is not necessary
  // to purge them.
}

void Shell::RunEngine(RunConfiguration run_configuration) {
  RunEngine(std::move(run_configuration), nullptr);
}

void Shell::RunEngine(
    RunConfiguration run_configuration,
    const std::function<void(Engine::RunStatus)>& result_callback) {
  auto result = [platform_runner = task_runners_.GetPlatformTaskRunner(),
                 result_callback](Engine::RunStatus run_result) {
    if (!result_callback) {
      return;
    }
    platform_runner->PostTask(
        [result_callback, run_result]() { result_callback(run_result); });
  };
  FML_DCHECK(is_setup_);
  FML_DCHECK(task_runners_.GetPlatformTaskRunner()->RunsTasksOnCurrentThread());

  fml::TaskRunner::RunNowOrPostTask(
      task_runners_.GetUITaskRunner(),
      fml::MakeCopyable(
          [run_configuration = std::move(run_configuration),
           weak_engine = weak_engine_, result]() mutable {
            if (!weak_engine) {
              FML_LOG(ERROR)
                  << "Could not launch engine with configuration - no engine.";
              result(Engine::RunStatus::Failure);
              return;
            }
            auto run_result = weak_engine->Run(std::move(run_configuration));
            if (run_result == flutter::Engine::RunStatus::Failure) {
              FML_LOG(ERROR) << "Could not launch engine with configuration.";
            }

            result(run_result);
          }));
}

std::optional<DartErrorCode> Shell::GetUIIsolateLastError() const {
  FML_DCHECK(is_setup_);
  FML_DCHECK(task_runners_.GetUITaskRunner()->RunsTasksOnCurrentThread());

  if (!weak_engine_) {
    return std::nullopt;
  }
  switch (weak_engine_->GetUIIsolateLastError()) {
    case tonic::kCompilationErrorType:
      return DartErrorCode::CompilationError;
    case tonic::kApiErrorType:
      return DartErrorCode::ApiError;
    case tonic::kUnknownErrorType:
      return DartErrorCode::UnknownError;
    case tonic::kNoError:
      return DartErrorCode::NoError;
  }
  return DartErrorCode::UnknownError;
}

bool Shell::EngineHasLivePorts() const {
  FML_DCHECK(is_setup_);
  FML_DCHECK(task_runners_.GetUITaskRunner()->RunsTasksOnCurrentThread());

  if (!weak_engine_) {
    return false;
  }

  return weak_engine_->UIIsolateHasLivePorts();
}

bool Shell::IsSetup() const {
  return is_setup_;
}

bool Shell::Setup(std::unique_ptr<PlatformView> platform_view,
                  std::unique_ptr<Engine> engine,
                  std::unique_ptr<Rasterizer> rasterizer,
                  const std::shared_ptr<ShellIOManager>& io_manager) {
  if (is_setup_) {
    return false;
  }

  if (!platform_view || !engine || !rasterizer || !io_manager) {
    return false;
  }

  platform_view_ = std::move(platform_view);
  platform_message_handler_ = platform_view_->GetPlatformMessageHandler();
  route_messages_through_platform_thread_.store(true);
  task_runners_.GetPlatformTaskRunner()->PostTask(
      [self = weak_factory_.GetWeakPtr()] {
        if (self) {
          self->route_messages_through_platform_thread_.store(false);
        }
      });
  engine_ = std::move(engine);
  rasterizer_ = std::move(rasterizer);
  io_manager_ = io_manager;

  // Set the external view embedder for the rasterizer.
  auto view_embedder = platform_view_->CreateExternalViewEmbedder();
  rasterizer_->SetExternalViewEmbedder(view_embedder);
  rasterizer_->SetSnapshotSurfaceProducer(
      platform_view_->CreateSnapshotSurfaceProducer());

  // The weak ptr must be generated in the platform thread which owns the unique
  // ptr.
  weak_engine_ = engine_->GetWeakPtr();
  weak_rasterizer_ = rasterizer_->GetWeakPtr();
  weak_platform_view_ = platform_view_->GetWeakPtr();

  // Setup the time-consuming default font manager right after engine created.
  if (!settings_.prefetched_default_font_manager) {
    fml::TaskRunner::RunNowOrPostTask(task_runners_.GetUITaskRunner(),
                                      [engine = weak_engine_] {
                                        if (engine) {
                                          engine->SetupDefaultFontManager();
                                        }
                                      });
  }

  is_setup_ = true;

  PersistentCache::GetCacheForProcess()->AddWorkerTaskRunner(
      task_runners_.GetIOTaskRunner());

  PersistentCache::GetCacheForProcess()->SetIsDumpingSkp(
      settings_.dump_skp_on_shader_compilation);

  if (settings_.purge_persistent_cache) {
    PersistentCache::GetCacheForProcess()->Purge();
  }

  return true;
}

const Settings& Shell::GetSettings() const {
  return settings_;
}

const TaskRunners& Shell::GetTaskRunners() const {
  return task_runners_;
}

const fml::RefPtr<fml::RasterThreadMerger> Shell::GetParentRasterThreadMerger()
    const {
  return parent_raster_thread_merger_;
}

fml::TaskRunnerAffineWeakPtr<Rasterizer> Shell::GetRasterizer() const {
  FML_DCHECK(is_setup_);
  return weak_rasterizer_;
}

fml::WeakPtr<Engine> Shell::GetEngine() {
  FML_DCHECK(is_setup_);
  return weak_engine_;
}

fml::WeakPtr<PlatformView> Shell::GetPlatformView() {
  FML_DCHECK(is_setup_);
  return weak_platform_view_;
}

fml::WeakPtr<ShellIOManager> Shell::GetIOManager() {
  FML_DCHECK(is_setup_);
  return io_manager_->GetWeakPtr();
}

DartVM* Shell::GetDartVM() {
  return &vm_;
}

// |PlatformView::Delegate|
void Shell::OnPlatformViewCreated(std::unique_ptr<Surface> surface) {
  TRACE_EVENT0("flutter", "Shell::OnPlatformViewCreated");
  FML_DCHECK(is_setup_);
  FML_DCHECK(task_runners_.GetPlatformTaskRunner()->RunsTasksOnCurrentThread());

  // Prevent any request to change the thread configuration for raster and
  // platform queues while the platform view is being created.
  //
  // This prevents false positives such as this method starts assuming that the
  // raster and platform queues have a given thread configuration, but then the
  // configuration is changed by a task, and the assumption is no longer true.
  //
  // This incorrect assumption can lead to deadlock.
  // See `should_post_raster_task` for more.
  rasterizer_->DisableThreadMergerIfNeeded();

  // The normal flow executed by this method is that the platform thread is
  // starting the sequence and waiting on the latch. Later the UI thread posts
  // raster_task to the raster thread which signals the latch. If the raster and
  // the platform threads are the same this results in a deadlock as the
  // raster_task will never be posted to the platform/raster thread that is
  // blocked on a latch. To avoid the described deadlock, if the raster and the
  // platform threads are the same, should_post_raster_task will be false, and
  // then instead of posting a task to the raster thread, the ui thread just
  // signals the latch and the platform/raster thread follows with executing
  // raster_task.
  const bool should_post_raster_task =
      !task_runners_.GetRasterTaskRunner()->RunsTasksOnCurrentThread();

  fml::AutoResetWaitableEvent latch;
  auto raster_task =
      fml::MakeCopyable([&waiting_for_first_frame = waiting_for_first_frame_,
                         rasterizer = rasterizer_->GetWeakPtr(),  //
                         surface = std::move(surface)]() mutable {
        if (rasterizer) {
          // Enables the thread merger which may be used by the external view
          // embedder.
          rasterizer->EnableThreadMergerIfNeeded();
          rasterizer->Setup(std::move(surface));
        }

        waiting_for_first_frame.store(true);
      });

  auto ui_task = [engine = engine_->GetWeakPtr()] {
    if (engine) {
      engine->ScheduleFrame();
    }
  };

  // Threading: Capture platform view by raw pointer and not the weak pointer.
  // We are going to use the pointer on the IO thread which is not safe with a
  // weak pointer. However, we are preventing the platform view from being
  // collected by using a latch.
  auto* platform_view = platform_view_.get();

  FML_DCHECK(platform_view);

  auto io_task = [io_manager = io_manager_->GetWeakPtr(), platform_view,
                  ui_task_runner = task_runners_.GetUITaskRunner(), ui_task,
                  raster_task_runner = task_runners_.GetRasterTaskRunner(),
                  raster_task, should_post_raster_task, &latch] {
    if (io_manager && !io_manager->GetResourceContext()) {
      sk_sp<GrDirectContext> resource_context =
          platform_view->CreateResourceContext();
      io_manager->NotifyResourceContextAvailable(resource_context);
    }
    // Step 1: Post a task on the UI thread to tell the engine that it has
    // an output surface.
    fml::TaskRunner::RunNowOrPostTask(ui_task_runner, ui_task);

    // Step 2: Tell the raster thread that it should create a surface for
    // its rasterizer.
    if (should_post_raster_task) {
      fml::TaskRunner::RunNowOrPostTask(raster_task_runner, raster_task);
    }
    latch.Signal();
  };

  fml::TaskRunner::RunNowOrPostTask(task_runners_.GetIOTaskRunner(), io_task);

  latch.Wait();
  if (!should_post_raster_task) {
    // See comment on should_post_raster_task, in this case the raster_task
    // wasn't executed, and we just run it here as the platform thread
    // is the raster thread.
    raster_task();
  }
}

// |PlatformView::Delegate|
void Shell::OnPlatformViewDestroyed() {
  TRACE_EVENT0("flutter", "Shell::OnPlatformViewDestroyed");
  FML_DCHECK(is_setup_);
  FML_DCHECK(task_runners_.GetPlatformTaskRunner()->RunsTasksOnCurrentThread());

  // Prevent any request to change the thread configuration for raster and
  // platform queues while the platform view is being destroyed.
  //
  // This prevents false positives such as this method starts assuming that the
  // raster and platform queues have a given thread configuration, but then the
  // configuration is changed by a task, and the assumption is no longer true.
  //
  // This incorrect assumption can lead to deadlock.
  rasterizer_->DisableThreadMergerIfNeeded();

  // Note:
  // This is a synchronous operation because certain platforms depend on
  // setup/suspension of all activities that may be interacting with the GPU in
  // a synchronous fashion.
  // The UI thread does not need to be serialized here - there is sufficient
  // guardrailing in the rasterizer to allow the UI thread to post work to it
  // even after the surface has been torn down.

  fml::AutoResetWaitableEvent latch;

  auto io_task = [io_manager = io_manager_.get(), &latch]() {
    // Execute any pending Skia object deletions while GPU access is still
    // allowed.
    io_manager->GetIsGpuDisabledSyncSwitch()->Execute(
        fml::SyncSwitch::Handlers().SetIfFalse(
            [&] { io_manager->GetSkiaUnrefQueue()->Drain(); }));
    // Step 4: All done. Signal the latch that the platform thread is waiting
    // on.
    latch.Signal();
  };

  auto raster_task = [rasterizer = rasterizer_->GetWeakPtr(),
                      io_task_runner = task_runners_.GetIOTaskRunner(),
                      io_task]() {
    if (rasterizer) {
      // Enables the thread merger which is required prior tearing down the
      // rasterizer. If the raster and platform threads are merged, tearing down
      // the rasterizer unmerges the threads.
      rasterizer->EnableThreadMergerIfNeeded();
      rasterizer->Teardown();
    }
    // Step 2: Tell the IO thread to complete its remaining work.
    fml::TaskRunner::RunNowOrPostTask(io_task_runner, io_task);
  };

  // Step 1: Post a task to the Raster thread (possibly this thread) to tell the
  // rasterizer the output surface is going away.
  fml::TaskRunner::RunNowOrPostTask(task_runners_.GetRasterTaskRunner(),
                                    raster_task);
  latch.Wait();
  // On Android, the external view embedder may post a task to the platform
  // thread, and wait until it completes if overlay surfaces must be released.
  // However, the platform thread might be blocked when Dart is initializing.
  // In this situation, calling TeardownExternalViewEmbedder is safe because no
  // platform views have been created before Flutter renders the first frame.
  // Overall, the longer term plan is to remove this implementation once
  // https://github.com/flutter/flutter/issues/96679 is fixed.
  rasterizer_->TeardownExternalViewEmbedder();
}

// |PlatformView::Delegate|
void Shell::OnPlatformViewScheduleFrame() {
  TRACE_EVENT0("flutter", "Shell::OnPlatformViewScheduleFrame");
  FML_DCHECK(is_setup_);
  FML_DCHECK(task_runners_.GetPlatformTaskRunner()->RunsTasksOnCurrentThread());

  task_runners_.GetUITaskRunner()->PostTask([engine = engine_->GetWeakPtr()]() {
    if (engine) {
      engine->ScheduleFrame();
    }
  });
}

// |PlatformView::Delegate|
void Shell::OnPlatformViewSetViewportMetrics(const ViewportMetrics& metrics) {
  FML_DCHECK(is_setup_);
  FML_DCHECK(task_runners_.GetPlatformTaskRunner()->RunsTasksOnCurrentThread());

  if (metrics.device_pixel_ratio <= 0 || metrics.physical_width <= 0 ||
      metrics.physical_height <= 0) {
    // Ignore invalid view-port metrics.
    return;
  }

  // This is the formula Android uses.
  // https://android.googlesource.com/platform/frameworks/base/+/39ae5bac216757bc201490f4c7b8c0f63006c6cd/libs/hwui/renderthread/CacheManager.cpp#45
  resource_cache_limit_ =
      metrics.physical_width * metrics.physical_height * 12 * 4;
  size_t resource_cache_max_bytes =
      resource_cache_limit_calculator_->GetResourceCacheMaxBytes();
  task_runners_.GetRasterTaskRunner()->PostTask(
      [rasterizer = rasterizer_->GetWeakPtr(), resource_cache_max_bytes] {
        if (rasterizer) {
          rasterizer->SetResourceCacheMaxBytes(resource_cache_max_bytes, false);
        }
      });

  task_runners_.GetUITaskRunner()->PostTask(
      [engine = engine_->GetWeakPtr(), metrics]() {
        if (engine) {
          engine->SetViewportMetrics(metrics);
        }
      });

  {
    std::scoped_lock<std::mutex> lock(resize_mutex_);
    expected_frame_size_ =
        SkISize::Make(metrics.physical_width, metrics.physical_height);
    device_pixel_ratio_ = metrics.device_pixel_ratio;
  }
}

// |PlatformView::Delegate|
void Shell::OnPlatformViewDispatchPlatformMessage(
    std::unique_ptr<PlatformMessage> message) {
  FML_DCHECK(is_setup_);
  FML_DCHECK(task_runners_.GetPlatformTaskRunner()->RunsTasksOnCurrentThread());

  // The static leak checker gets confused by the use of fml::MakeCopyable.
  // NOLINTNEXTLINE(clang-analyzer-cplusplus.NewDeleteLeaks)
  task_runners_.GetUITaskRunner()->PostTask(fml::MakeCopyable(
      [engine = engine_->GetWeakPtr(), message = std::move(message)]() mutable {
        if (engine) {
          engine->DispatchPlatformMessage(std::move(message));
        }
      }));
}

// NOTE MODIFIED ADD, hacky impl
// #6124
class PointerDataPacketDispatchMerger {
 public:
  static PointerDataPacketDispatchMerger& Instance() {
    static PointerDataPacketDispatchMerger instance;
    return instance;
  }

  void OnUpstream(std::unique_ptr<PointerDataPacket> packet,
                  uint64_t flow_id,
                  const TaskRunners& task_runners,
                  const fml::WeakPtr<Engine>& weak_engine) {
    int64_t curr_storage_id =
        PointerDataPacketStorage::Instance().AddPending(*packet);

    bool should_post_task;
    {
      std::scoped_lock state_lock(mutex_);

      pending_storage_ids_.push_back(curr_storage_id);
      pending_packets_.push_back(std::move(packet));

      should_post_task = !has_pending_post_task_;
      has_pending_post_task_ = true;
    }

    if (should_post_task) {
      task_runners.GetUITaskRunner()->PostTask(fml::MakeCopyable(
          [this, engine = weak_engine, flow_id = flow_id]() mutable {
            // TODO make the critical section smaller
            std::vector<uint8_t> total_buffer;
            {
              std::scoped_lock state_lock(mutex_);

              has_pending_post_task_ = false;

              for (const std::unique_ptr<PointerDataPacket>& packet :
                   pending_packets_) {
                const std::vector<uint8_t>& packet_buffer = packet->data();
                total_buffer.insert(total_buffer.end(), packet_buffer.begin(),
                                    packet_buffer.end());
              }
              pending_packets_.clear();
            }
            std::unique_ptr<PointerDataPacket> gathered_packet =
                std::make_unique<PointerDataPacket>(total_buffer);

            if (engine) {
              engine->DispatchPointerDataPacket(std::move(gathered_packet),
                                                flow_id);
            }

            // TODO make the critical section smaller
            {
              std::scoped_lock state_lock(mutex_);

              for (int64_t storage_id : pending_storage_ids_) {
                PointerDataPacketStorage::Instance().RemovePending(storage_id);
              }
              pending_storage_ids_.clear();
            }
          }));
    }
  }

 private:
  std::mutex mutex_;
  bool has_pending_post_task_{false};
  std::vector<std::unique_ptr<PointerDataPacket>> pending_packets_;
  std::vector<int64_t> pending_storage_ids_;
};

std::string extract_packet_info(const PointerDataPacket& packet) {
  std::ostringstream info;
  info << "[";
  for (size_t i = 0; i < packet.data().size() / sizeof(PointerData); ++i) {
    if (i > 0) {
      info << ",";
    }
    const PointerData* item = reinterpret_cast<const PointerData*>(
        &packet.data()[i * sizeof(PointerData)]);
    info << "{\"time_stamp\": " << item->time_stamp
         << ", \"physical_y\": " << item->physical_y << "}";
  }
  info << "]";
  return info.str();
}

// |PlatformView::Delegate|
void Shell::OnPlatformViewDispatchPointerDataPacket(
    std::unique_ptr<PointerDataPacket> packet) {
  // NOTE MODIFIED
  //  TRACE_EVENT0("flutter", "Shell::OnPlatformViewDispatchPointerDataPacket");
  TRACE_EVENT1("flutter", "Shell::OnPlatformViewDispatchPointerDataPacket",
               "info", extract_packet_info(*packet).c_str());

  TRACE_FLOW_BEGIN("flutter", "PointerEvent", next_pointer_flow_id_);
  FML_DCHECK(is_setup_);
  FML_DCHECK(task_runners_.GetPlatformTaskRunner()->RunsTasksOnCurrentThread());

  PointerDataPacketDispatchMerger::Instance().OnUpstream(
      std::move(packet), next_pointer_flow_id_, task_runners_, weak_engine_);

  // version before #6124
  //  // NOTE ADD
  //  int64_t storage_id =
  //  PointerDataPacketStorage::Instance().AddPending(*packet);
  //
  //  task_runners_.GetUITaskRunner()->PostTask(fml::MakeCopyable(
  //      [engine = weak_engine_, packet = std::move(packet),
  //       flow_id = next_pointer_flow_id_, storage_id = storage_id]() mutable {
  //        if (engine) {
  //          engine->DispatchPointerDataPacket(std::move(packet), flow_id);
  //        }
  //
  //        // NOTE ADD
  //        PointerDataPacketStorage::Instance().RemovePending(storage_id);
  //      }));

  next_pointer_flow_id_++;
}

// |PlatformView::Delegate|
void Shell::OnPlatformViewDispatchSemanticsAction(int32_t id,
                                                  SemanticsAction action,
                                                  fml::MallocMapping args) {
  FML_DCHECK(is_setup_);
  FML_DCHECK(task_runners_.GetPlatformTaskRunner()->RunsTasksOnCurrentThread());

  task_runners_.GetUITaskRunner()->PostTask(
      fml::MakeCopyable([engine = engine_->GetWeakPtr(), id, action,
                         args = std::move(args)]() mutable {
        if (engine) {
          engine->DispatchSemanticsAction(id, action, std::move(args));
        }
      }));
}

// |PlatformView::Delegate|
void Shell::OnPlatformViewSetSemanticsEnabled(bool enabled) {
  FML_DCHECK(is_setup_);
  FML_DCHECK(task_runners_.GetPlatformTaskRunner()->RunsTasksOnCurrentThread());

  task_runners_.GetUITaskRunner()->PostTask(
      [engine = engine_->GetWeakPtr(), enabled] {
        if (engine) {
          engine->SetSemanticsEnabled(enabled);
        }
      });
}

// |PlatformView::Delegate|
void Shell::OnPlatformViewSetAccessibilityFeatures(int32_t flags) {
  FML_DCHECK(is_setup_);
  FML_DCHECK(task_runners_.GetPlatformTaskRunner()->RunsTasksOnCurrentThread());

  task_runners_.GetUITaskRunner()->PostTask(
      [engine = engine_->GetWeakPtr(), flags] {
        if (engine) {
          engine->SetAccessibilityFeatures(flags);
        }
      });
}

// |PlatformView::Delegate|
void Shell::OnPlatformViewRegisterTexture(
    std::shared_ptr<flutter::Texture> texture) {
  FML_DCHECK(is_setup_);
  FML_DCHECK(task_runners_.GetPlatformTaskRunner()->RunsTasksOnCurrentThread());

  task_runners_.GetRasterTaskRunner()->PostTask(
      [rasterizer = rasterizer_->GetWeakPtr(), texture] {
        if (rasterizer) {
          if (auto registry = rasterizer->GetTextureRegistry()) {
            registry->RegisterTexture(texture);
          }
        }
      });
}

// |PlatformView::Delegate|
void Shell::OnPlatformViewUnregisterTexture(int64_t texture_id) {
  FML_DCHECK(is_setup_);
  FML_DCHECK(task_runners_.GetPlatformTaskRunner()->RunsTasksOnCurrentThread());

  task_runners_.GetRasterTaskRunner()->PostTask(
      [rasterizer = rasterizer_->GetWeakPtr(), texture_id]() {
        if (rasterizer) {
          if (auto registry = rasterizer->GetTextureRegistry()) {
            registry->UnregisterTexture(texture_id);
          }
        }
      });
}

// |PlatformView::Delegate|
void Shell::OnPlatformViewMarkTextureFrameAvailable(int64_t texture_id) {
  FML_DCHECK(is_setup_);
  FML_DCHECK(task_runners_.GetPlatformTaskRunner()->RunsTasksOnCurrentThread());

  // Tell the rasterizer that one of its textures has a new frame available.
  task_runners_.GetRasterTaskRunner()->PostTask(
      [rasterizer = rasterizer_->GetWeakPtr(), texture_id]() {
        auto registry = rasterizer->GetTextureRegistry();

        if (!registry) {
          return;
        }

        auto texture = registry->GetTexture(texture_id);

        if (!texture) {
          return;
        }

        texture->MarkNewFrameAvailable();
      });

  // Schedule a new frame without having to rebuild the layer tree.
  task_runners_.GetUITaskRunner()->PostTask([engine = engine_->GetWeakPtr()]() {
    if (engine) {
      engine->ScheduleFrame(false);
    }
  });
}

// |PlatformView::Delegate|
void Shell::OnPlatformViewSetNextFrameCallback(const fml::closure& closure) {
  FML_DCHECK(is_setup_);
  FML_DCHECK(task_runners_.GetPlatformTaskRunner()->RunsTasksOnCurrentThread());

  task_runners_.GetRasterTaskRunner()->PostTask(
      [rasterizer = rasterizer_->GetWeakPtr(), closure = closure]() {
        if (rasterizer) {
          rasterizer->SetNextFrameCallback(closure);
        }
      });
}

// |PlatformView::Delegate|
const Settings& Shell::OnPlatformViewGetSettings() const {
  return settings_;
}

// |Animator::Delegate|
void Shell::OnAnimatorBeginFrame(fml::TimePoint frame_target_time,
                                 uint64_t frame_number) {
  FML_DLOG(INFO) << "hi Shell::OnAnimatorBeginFrame start";
  FML_DCHECK(is_setup_);
  FML_DCHECK(task_runners_.GetUITaskRunner()->RunsTasksOnCurrentThread());

  // record the target time for use by rasterizer.
  {
    std::scoped_lock time_recorder_lock(time_recorder_mutex_);
    latest_frame_target_time_.emplace(frame_target_time);
  }
  if (engine_) {
    engine_->BeginFrame(frame_target_time, frame_number);
  }
  FML_DLOG(INFO) << "hi Shell::OnAnimatorBeginFrame end";
}

// |Animator::Delegate|
void Shell::OnAnimatorNotifyIdle(fml::TimePoint deadline) {
  FML_DCHECK(is_setup_);
  FML_DCHECK(task_runners_.GetUITaskRunner()->RunsTasksOnCurrentThread());

  if (engine_) {
    engine_->NotifyIdle(deadline);
    volatile_path_tracker_->OnFrame();
  }
}

void Shell::OnAnimatorUpdateLatestFrameTargetTime(
    fml::TimePoint frame_target_time) {
  FML_DCHECK(is_setup_);

  // record the target time for use by rasterizer.
  {
    std::scoped_lock time_recorder_lock(time_recorder_mutex_);
    if (!latest_frame_target_time_) {
      latest_frame_target_time_ = frame_target_time;
    } else if (latest_frame_target_time_ < frame_target_time) {
      latest_frame_target_time_ = frame_target_time;
    }
  }
}

// |Animator::Delegate|
void Shell::OnAnimatorDraw(std::shared_ptr<LayerTreePipeline> pipeline) {
  FML_DLOG(INFO) << "hi Shell::OnAnimatorDraw start";
  FML_DCHECK(is_setup_);

  auto discard_callback = [this](flutter::LayerTree& tree) {
    std::scoped_lock<std::mutex> lock(resize_mutex_);
    return !expected_frame_size_.isEmpty() &&
           tree.frame_size() != expected_frame_size_;
  };

  task_runners_.GetRasterTaskRunner()->PostTask(fml::MakeCopyable(
      [&waiting_for_first_frame = waiting_for_first_frame_,
       &waiting_for_first_frame_condition = waiting_for_first_frame_condition_,
       rasterizer = rasterizer_->GetWeakPtr(),
       weak_pipeline = std::weak_ptr<LayerTreePipeline>(pipeline),
       discard_callback = std::move(discard_callback)]() mutable {
        FML_DLOG(INFO) << "hi Shell::OnAnimatorDraw inside "
                          "RasterTaskRunner->PostTask callback start";
        if (rasterizer) {
          std::shared_ptr<LayerTreePipeline> pipeline = weak_pipeline.lock();
          if (pipeline) {
<<<<<<< HEAD
            FML_DLOG(INFO)
                << "hi Shell::OnAnimatorDraw inside RasterTaskRunner->PostTask "
                   "callback call rasterizer->Draw start";
            rasterizer->Draw(std::move(pipeline), std::move(discard_callback));
            FML_DLOG(INFO)
                << "hi Shell::OnAnimatorDraw inside RasterTaskRunner->PostTask "
                   "callback call rasterizer->Draw end";
=======
            rasterizer->Draw(pipeline, std::move(discard_callback));
>>>>>>> 45508c42
          }

          if (waiting_for_first_frame.load()) {
            waiting_for_first_frame.store(false);
            waiting_for_first_frame_condition.notify_all();
          }
        }
        FML_DLOG(INFO) << "hi Shell::OnAnimatorDraw inside "
                          "RasterTaskRunner->PostTask callback end";
      }));
  FML_DLOG(INFO) << "hi Shell::OnAnimatorDraw end";
}

// |Animator::Delegate|
void Shell::OnAnimatorDrawLastLayerTree(
    std::unique_ptr<FrameTimingsRecorder> frame_timings_recorder) {
  FML_DCHECK(is_setup_);

  auto task = fml::MakeCopyable(
      [rasterizer = rasterizer_->GetWeakPtr(),
       frame_timings_recorder = std::move(frame_timings_recorder)]() mutable {
        if (rasterizer) {
          rasterizer->DrawLastLayerTree(std::move(frame_timings_recorder));
        }
      });

  task_runners_.GetRasterTaskRunner()->PostTask(task);
}

// |Engine::Delegate|
void Shell::OnEngineUpdateSemantics(SemanticsNodeUpdates update,
                                    CustomAccessibilityActionUpdates actions) {
  FML_DCHECK(is_setup_);
  FML_DCHECK(task_runners_.GetUITaskRunner()->RunsTasksOnCurrentThread());

  task_runners_.GetPlatformTaskRunner()->PostTask(
      [view = platform_view_->GetWeakPtr(), update = std::move(update),
       actions = std::move(actions)] {
        if (view) {
          view->UpdateSemantics(update, actions);
        }
      });
}

// |Engine::Delegate|
void Shell::OnEngineHandlePlatformMessage(
    std::unique_ptr<PlatformMessage> message) {
  FML_DCHECK(is_setup_);
  FML_DCHECK(task_runners_.GetUITaskRunner()->RunsTasksOnCurrentThread());

  if (message->channel() == kSkiaChannel) {
    HandleEngineSkiaMessage(std::move(message));
    return;
  }

  if (platform_message_handler_) {
    if (route_messages_through_platform_thread_ &&
        !platform_message_handler_
             ->DoesHandlePlatformMessageOnPlatformThread()) {
#if _WIN32
      // On Windows capturing a TaskRunner with a TaskRunner will cause an
      // uncaught exception in process shutdown because of the deletion order of
      // global variables. See also
      // https://github.com/flutter/flutter/issues/111575.
      // This won't be an issue until Windows supports background platform
      // channels (https://github.com/flutter/flutter/issues/93945). Then this
      // can potentially be addressed by capturing a weak_ptr to an object that
      // retains the ui TaskRunner, instead of the TaskRunner directly.
      FML_DCHECK(false);
#endif
      // We route messages through the platform thread temporarily when the
      // shell is being initialized to be backwards compatible with setting
      // message handlers in the same event as starting the isolate, but after
      // it is started.
      auto ui_task_runner = task_runners_.GetUITaskRunner();
      task_runners_.GetPlatformTaskRunner()->PostTask(fml::MakeCopyable(
          [weak_platform_message_handler =
               std::weak_ptr<PlatformMessageHandler>(platform_message_handler_),
           message = std::move(message), ui_task_runner]() mutable {
            ui_task_runner->PostTask(
                fml::MakeCopyable([weak_platform_message_handler,
                                   message = std::move(message)]() mutable {
                  auto platform_message_handler =
                      weak_platform_message_handler.lock();
                  if (platform_message_handler) {
                    platform_message_handler->HandlePlatformMessage(
                        std::move(message));
                  }
                }));
          }));
    } else {
      platform_message_handler_->HandlePlatformMessage(std::move(message));
    }
  } else {
    task_runners_.GetPlatformTaskRunner()->PostTask(
        fml::MakeCopyable([view = platform_view_->GetWeakPtr(),
                           message = std::move(message)]() mutable {
          if (view) {
            view->HandlePlatformMessage(std::move(message));
          }
        }));
  }
}

void Shell::HandleEngineSkiaMessage(std::unique_ptr<PlatformMessage> message) {
  const auto& data = message->data();

  rapidjson::Document document;
  document.Parse(reinterpret_cast<const char*>(data.GetMapping()),
                 data.GetSize());
  if (document.HasParseError() || !document.IsObject()) {
    return;
  }
  auto root = document.GetObject();
  auto method = root.FindMember("method");
  if (method->value != "Skia.setResourceCacheMaxBytes") {
    return;
  }
  auto args = root.FindMember("args");
  if (args == root.MemberEnd() || !args->value.IsInt()) {
    return;
  }

  task_runners_.GetRasterTaskRunner()->PostTask(
      [rasterizer = rasterizer_->GetWeakPtr(), max_bytes = args->value.GetInt(),
       response = message->response()] {
        if (rasterizer) {
          rasterizer->SetResourceCacheMaxBytes(static_cast<size_t>(max_bytes),
                                               true);
        }
        if (response) {
          // The framework side expects this to be valid json encoded as a list.
          // Return `[true]` to signal success.
          std::vector<uint8_t> data = {'[', 't', 'r', 'u', 'e', ']'};
          response->Complete(
              std::make_unique<fml::DataMapping>(std::move(data)));
        }
      });
}

// |Engine::Delegate|
void Shell::OnPreEngineRestart() {
  FML_DCHECK(is_setup_);
  FML_DCHECK(task_runners_.GetUITaskRunner()->RunsTasksOnCurrentThread());

  fml::AutoResetWaitableEvent latch;
  fml::TaskRunner::RunNowOrPostTask(
      task_runners_.GetPlatformTaskRunner(),
      [view = platform_view_->GetWeakPtr(), &latch]() {
        if (view) {
          view->OnPreEngineRestart();
        }
        latch.Signal();
      });
  // This is blocking as any embedded platform views has to be flushed before
  // we re-run the Dart code.
  latch.Wait();
}

// |Engine::Delegate|
void Shell::OnRootIsolateCreated() {
  if (is_added_to_service_protocol_) {
    return;
  }
  auto description = GetServiceProtocolDescription();
  fml::TaskRunner::RunNowOrPostTask(
      task_runners_.GetPlatformTaskRunner(),
      [self = weak_factory_.GetWeakPtr(),
       description = std::move(description)]() {
        if (self) {
          self->vm_->GetServiceProtocol()->AddHandler(self.get(), description);
        }
      });
  is_added_to_service_protocol_ = true;
}

// |Engine::Delegate|
void Shell::UpdateIsolateDescription(const std::string isolate_name,
                                     int64_t isolate_port) {
  Handler::Description description(isolate_port, isolate_name);
  vm_->GetServiceProtocol()->SetHandlerDescription(this, description);
}

void Shell::SetNeedsReportTimings(bool value) {
  needs_report_timings_ = value;
}

// |Engine::Delegate|
std::unique_ptr<std::vector<std::string>> Shell::ComputePlatformResolvedLocale(
    const std::vector<std::string>& supported_locale_data) {
  return platform_view_->ComputePlatformResolvedLocales(supported_locale_data);
}

void Shell::LoadDartDeferredLibrary(
    intptr_t loading_unit_id,
    std::unique_ptr<const fml::Mapping> snapshot_data,
    std::unique_ptr<const fml::Mapping> snapshot_instructions) {
  task_runners_.GetUITaskRunner()->PostTask(fml::MakeCopyable(
      [engine = engine_->GetWeakPtr(), loading_unit_id,
       data = std::move(snapshot_data),
       instructions = std::move(snapshot_instructions)]() mutable {
        if (engine) {
          engine->LoadDartDeferredLibrary(loading_unit_id, std::move(data),
                                          std::move(instructions));
        }
      }));
}

void Shell::LoadDartDeferredLibraryError(intptr_t loading_unit_id,
                                         const std::string error_message,
                                         bool transient) {
  fml::TaskRunner::RunNowOrPostTask(
      task_runners_.GetUITaskRunner(),
      [engine = weak_engine_, loading_unit_id, error_message, transient] {
        if (engine) {
          engine->LoadDartDeferredLibraryError(loading_unit_id, error_message,
                                               transient);
        }
      });
}

void Shell::UpdateAssetResolverByType(
    std::unique_ptr<AssetResolver> updated_asset_resolver,
    AssetResolver::AssetResolverType type) {
  fml::TaskRunner::RunNowOrPostTask(
      task_runners_.GetUITaskRunner(),
      fml::MakeCopyable(
          [engine = weak_engine_, type,
           asset_resolver = std::move(updated_asset_resolver)]() mutable {
            if (engine) {
              engine->GetAssetManager()->UpdateResolverByType(
                  std::move(asset_resolver), type);
            }
          }));
}

// |Engine::Delegate|
void Shell::RequestDartDeferredLibrary(intptr_t loading_unit_id) {
  task_runners_.GetPlatformTaskRunner()->PostTask(
      [view = platform_view_->GetWeakPtr(), loading_unit_id] {
        if (view) {
          view->RequestDartDeferredLibrary(loading_unit_id);
        }
      });
}

void Shell::ReportTimings() {
  FML_DCHECK(is_setup_);
  FML_DCHECK(task_runners_.GetRasterTaskRunner()->RunsTasksOnCurrentThread());

  auto timings = std::move(unreported_timings_);
  unreported_timings_ = {};
  task_runners_.GetUITaskRunner()->PostTask([timings, engine = weak_engine_] {
    if (engine) {
      engine->ReportTimings(timings);
    }
  });
}

size_t Shell::UnreportedFramesCount() const {
  // Check that this is running on the raster thread to avoid race conditions.
  FML_DCHECK(task_runners_.GetRasterTaskRunner()->RunsTasksOnCurrentThread());
  FML_DCHECK(unreported_timings_.size() % (FrameTiming::kStatisticsCount) == 0);
  return unreported_timings_.size() / (FrameTiming::kStatisticsCount);
}

void Shell::OnFrameRasterized(const FrameTiming& timing) {
  FML_DCHECK(is_setup_);
  FML_DCHECK(task_runners_.GetRasterTaskRunner()->RunsTasksOnCurrentThread());

  // The C++ callback defined in settings.h and set by Flutter runner. This is
  // independent of the timings report to the Dart side.
  if (settings_.frame_rasterized_callback) {
    settings_.frame_rasterized_callback(timing);
  }

  if (!needs_report_timings_) {
    return;
  }

  size_t old_count = unreported_timings_.size();
  (void)old_count;
  for (auto phase : FrameTiming::kPhases) {
    unreported_timings_.push_back(
        timing.Get(phase).ToEpochDelta().ToMicroseconds());
  }
  unreported_timings_.push_back(timing.GetLayerCacheCount());
  unreported_timings_.push_back(timing.GetLayerCacheBytes());
  unreported_timings_.push_back(timing.GetPictureCacheCount());
  unreported_timings_.push_back(timing.GetPictureCacheBytes());
  unreported_timings_.push_back(timing.GetFrameNumber());
  FML_DCHECK(unreported_timings_.size() ==
             old_count + FrameTiming::kStatisticsCount);

  // In tests using iPhone 6S with profile mode, sending a batch of 1 frame or a
  // batch of 100 frames have roughly the same cost of less than 0.1ms. Sending
  // a batch of 500 frames costs about 0.2ms. The 1 second threshold usually
  // kicks in before we reaching the following 100 frames threshold. The 100
  // threshold here is mainly for unit tests (so we don't have to write a
  // 1-second unit test), and make sure that our vector won't grow too big with
  // future 120fps, 240fps, or 1000fps displays.
  //
  // In the profile/debug mode, the timings are used by development tools which
  // require a latency of no more than 100ms. Hence we lower that 1-second
  // threshold to 100ms because performance overhead isn't that critical in
  // those cases.
  if (!first_frame_rasterized_ || UnreportedFramesCount() >= 100) {
    first_frame_rasterized_ = true;
    ReportTimings();
  } else if (!frame_timings_report_scheduled_) {
#if FLUTTER_RELEASE
    constexpr int kBatchTimeInMilliseconds = 1000;
#else
    constexpr int kBatchTimeInMilliseconds = 100;
#endif

    // Also make sure that frame times get reported with a max latency of 1
    // second. Otherwise, the timings of last few frames of an animation may
    // never be reported until the next animation starts.
    frame_timings_report_scheduled_ = true;
    task_runners_.GetRasterTaskRunner()->PostDelayedTask(
        [self = weak_factory_gpu_->GetWeakPtr()]() {
          if (!self) {
            return;
          }
          self->frame_timings_report_scheduled_ = false;
          if (self->UnreportedFramesCount() > 0) {
            self->ReportTimings();
          }
        },
        fml::TimeDelta::FromMilliseconds(kBatchTimeInMilliseconds));
  }
}

fml::Milliseconds Shell::GetFrameBudget() {
  double display_refresh_rate = display_manager_->GetMainDisplayRefreshRate();
  if (display_refresh_rate > 0) {
    return fml::RefreshRateToFrameBudget(display_refresh_rate);
  } else {
    return fml::kDefaultFrameBudget;
  }
}

fml::TimePoint Shell::GetLatestFrameTargetTime() const {
  std::scoped_lock time_recorder_lock(time_recorder_mutex_);
  FML_CHECK(latest_frame_target_time_.has_value())
      << "GetLatestFrameTargetTime called before OnAnimatorBeginFrame";
  return latest_frame_target_time_.value();
}

// |ServiceProtocol::Handler|
fml::RefPtr<fml::TaskRunner> Shell::GetServiceProtocolHandlerTaskRunner(
    std::string_view method) const {
  FML_DCHECK(is_setup_);
  auto found = service_protocol_handlers_.find(method);
  if (found != service_protocol_handlers_.end()) {
    return found->second.first;
  }
  return task_runners_.GetUITaskRunner();
}

// |ServiceProtocol::Handler|
bool Shell::HandleServiceProtocolMessage(
    std::string_view method,  // one if the extension names specified above.
    const ServiceProtocolMap& params,
    rapidjson::Document* response) {
  auto found = service_protocol_handlers_.find(method);
  if (found != service_protocol_handlers_.end()) {
    return found->second.second(params, response);
  }
  return false;
}

// |ServiceProtocol::Handler|
ServiceProtocol::Handler::Description Shell::GetServiceProtocolDescription()
    const {
  FML_DCHECK(task_runners_.GetUITaskRunner()->RunsTasksOnCurrentThread());

  if (!weak_engine_) {
    return ServiceProtocol::Handler::Description();
  }

  return {
      weak_engine_->GetUIIsolateMainPort(),
      weak_engine_->GetUIIsolateName(),
  };
}

static void ServiceProtocolParameterError(rapidjson::Document* response,
                                          std::string error_details) {
  auto& allocator = response->GetAllocator();
  response->SetObject();
  const int64_t kInvalidParams = -32602;
  response->AddMember("code", kInvalidParams, allocator);
  response->AddMember("message", "Invalid params", allocator);
  {
    rapidjson::Value details(rapidjson::kObjectType);
    details.AddMember("details", std::move(error_details), allocator);
    response->AddMember("data", details, allocator);
  }
}

static void ServiceProtocolFailureError(rapidjson::Document* response,
                                        std::string message) {
  auto& allocator = response->GetAllocator();
  response->SetObject();
  const int64_t kJsonServerError = -32000;
  response->AddMember("code", kJsonServerError, allocator);
  response->AddMember("message", std::move(message), allocator);
}

// Service protocol handler
bool Shell::OnServiceProtocolScreenshot(
    const ServiceProtocol::Handler::ServiceProtocolMap& params,
    rapidjson::Document* response) {
  FML_DCHECK(task_runners_.GetRasterTaskRunner()->RunsTasksOnCurrentThread());
  auto screenshot = rasterizer_->ScreenshotLastLayerTree(
      Rasterizer::ScreenshotType::CompressedImage, true);
  if (screenshot.data) {
    response->SetObject();
    auto& allocator = response->GetAllocator();
    response->AddMember("type", "Screenshot", allocator);
    rapidjson::Value image;
    image.SetString(static_cast<const char*>(screenshot.data->data()),
                    screenshot.data->size(), allocator);
    response->AddMember("screenshot", image, allocator);
    return true;
  }
  ServiceProtocolFailureError(response, "Could not capture image screenshot.");
  return false;
}

// Service protocol handler
bool Shell::OnServiceProtocolScreenshotSKP(
    const ServiceProtocol::Handler::ServiceProtocolMap& params,
    rapidjson::Document* response) {
  FML_DCHECK(task_runners_.GetRasterTaskRunner()->RunsTasksOnCurrentThread());
  auto screenshot = rasterizer_->ScreenshotLastLayerTree(
      Rasterizer::ScreenshotType::SkiaPicture, true);
  if (screenshot.data) {
    response->SetObject();
    auto& allocator = response->GetAllocator();
    response->AddMember("type", "ScreenshotSkp", allocator);
    rapidjson::Value skp;
    skp.SetString(static_cast<const char*>(screenshot.data->data()),
                  screenshot.data->size(), allocator);
    response->AddMember("skp", skp, allocator);
    return true;
  }
  ServiceProtocolFailureError(response, "Could not capture SKP screenshot.");
  return false;
}

// Service protocol handler
bool Shell::OnServiceProtocolRunInView(
    const ServiceProtocol::Handler::ServiceProtocolMap& params,
    rapidjson::Document* response) {
  FML_DCHECK(task_runners_.GetUITaskRunner()->RunsTasksOnCurrentThread());

  if (params.count("mainScript") == 0) {
    ServiceProtocolParameterError(response,
                                  "'mainScript' parameter is missing.");
    return false;
  }

  if (params.count("assetDirectory") == 0) {
    ServiceProtocolParameterError(response,
                                  "'assetDirectory' parameter is missing.");
    return false;
  }

  std::string main_script_path =
      fml::paths::FromURI(params.at("mainScript").data());
  std::string asset_directory_path =
      fml::paths::FromURI(params.at("assetDirectory").data());

  auto main_script_file_mapping =
      std::make_unique<fml::FileMapping>(fml::OpenFile(
          main_script_path.c_str(), false, fml::FilePermission::kRead));

  auto isolate_configuration = IsolateConfiguration::CreateForKernel(
      std::move(main_script_file_mapping));

  RunConfiguration configuration(std::move(isolate_configuration));

  configuration.SetEntrypointAndLibrary(engine_->GetLastEntrypoint(),
                                        engine_->GetLastEntrypointLibrary());
  configuration.SetEntrypointArgs(engine_->GetLastEntrypointArgs());

  configuration.AddAssetResolver(std::make_unique<DirectoryAssetBundle>(
      fml::OpenDirectory(asset_directory_path.c_str(), false,
                         fml::FilePermission::kRead),
      false));

  // Preserve any original asset resolvers to avoid syncing unchanged assets
  // over the DevFS connection.
  auto old_asset_manager = engine_->GetAssetManager();
  if (old_asset_manager != nullptr) {
    for (auto& old_resolver : old_asset_manager->TakeResolvers()) {
      if (old_resolver->IsValidAfterAssetManagerChange()) {
        configuration.AddAssetResolver(std::move(old_resolver));
      }
    }
  }

  auto& allocator = response->GetAllocator();
  response->SetObject();
  if (engine_->Restart(std::move(configuration))) {
    response->AddMember("type", "Success", allocator);
    auto new_description = GetServiceProtocolDescription();
    rapidjson::Value view(rapidjson::kObjectType);
    new_description.Write(this, view, allocator);
    response->AddMember("view", view, allocator);
    return true;
  } else {
    FML_DLOG(ERROR) << "Could not run configuration in engine.";
    ServiceProtocolFailureError(response,
                                "Could not run configuration in engine.");
    return false;
  }

  FML_DCHECK(false);
  return false;
}

// Service protocol handler
bool Shell::OnServiceProtocolFlushUIThreadTasks(
    const ServiceProtocol::Handler::ServiceProtocolMap& params,
    rapidjson::Document* response) {
  FML_DCHECK(task_runners_.GetUITaskRunner()->RunsTasksOnCurrentThread());
  // This API should not be invoked by production code.
  // It can potentially starve the service isolate if the main isolate pauses
  // at a breakpoint or is in an infinite loop.
  //
  // It should be invoked from the VM Service and and blocks it until UI thread
  // tasks are processed.
  response->SetObject();
  response->AddMember("type", "Success", response->GetAllocator());
  return true;
}

bool Shell::OnServiceProtocolGetDisplayRefreshRate(
    const ServiceProtocol::Handler::ServiceProtocolMap& params,
    rapidjson::Document* response) {
  FML_DCHECK(task_runners_.GetUITaskRunner()->RunsTasksOnCurrentThread());
  response->SetObject();
  response->AddMember("type", "DisplayRefreshRate", response->GetAllocator());
  response->AddMember("fps", display_manager_->GetMainDisplayRefreshRate(),
                      response->GetAllocator());
  return true;
}

double Shell::GetMainDisplayRefreshRate() {
  return display_manager_->GetMainDisplayRefreshRate();
}

void Shell::RegisterImageDecoder(ImageGeneratorFactory factory,
                                 int32_t priority) {
  FML_DCHECK(task_runners_.GetPlatformTaskRunner()->RunsTasksOnCurrentThread());
  FML_DCHECK(is_setup_);

  fml::TaskRunner::RunNowOrPostTask(
      task_runners_.GetUITaskRunner(),
      [engine = engine_->GetWeakPtr(), factory = std::move(factory),
       priority]() {
        if (engine) {
          engine->GetImageGeneratorRegistry()->AddFactory(factory, priority);
        }
      });
}

bool Shell::OnServiceProtocolGetSkSLs(
    const ServiceProtocol::Handler::ServiceProtocolMap& params,
    rapidjson::Document* response) {
  FML_DCHECK(task_runners_.GetIOTaskRunner()->RunsTasksOnCurrentThread());
  response->SetObject();
  response->AddMember("type", "GetSkSLs", response->GetAllocator());

  rapidjson::Value shaders_json(rapidjson::kObjectType);
  PersistentCache* persistent_cache = PersistentCache::GetCacheForProcess();
  std::vector<PersistentCache::SkSLCache> sksls = persistent_cache->LoadSkSLs();
  for (const auto& sksl : sksls) {
    size_t b64_size =
        SkBase64::Encode(sksl.value->data(), sksl.value->size(), nullptr);
    sk_sp<SkData> b64_data = SkData::MakeUninitialized(b64_size + 1);
    char* b64_char = static_cast<char*>(b64_data->writable_data());
    SkBase64::Encode(sksl.value->data(), sksl.value->size(), b64_char);
    b64_char[b64_size] = 0;  // make it null terminated for printing
    rapidjson::Value shader_value(b64_char, response->GetAllocator());
    std::string_view key_view(reinterpret_cast<const char*>(sksl.key->data()),
                              sksl.key->size());
    auto encode_result = fml::Base32Encode(key_view);
    if (!encode_result.first) {
      continue;
    }
    rapidjson::Value shader_key(encode_result.second, response->GetAllocator());
    shaders_json.AddMember(shader_key, shader_value, response->GetAllocator());
  }
  response->AddMember("SkSLs", shaders_json, response->GetAllocator());
  return true;
}

bool Shell::OnServiceProtocolEstimateRasterCacheMemory(
    const ServiceProtocol::Handler::ServiceProtocolMap& params,
    rapidjson::Document* response) {
  FML_DCHECK(task_runners_.GetRasterTaskRunner()->RunsTasksOnCurrentThread());
  const auto& raster_cache = rasterizer_->compositor_context()->raster_cache();
  response->SetObject();
  response->AddMember("type", "EstimateRasterCacheMemory",
                      response->GetAllocator());
  response->AddMember<uint64_t>("layerBytes",
                                raster_cache.EstimateLayerCacheByteSize(),
                                response->GetAllocator());
  response->AddMember<uint64_t>("pictureBytes",
                                raster_cache.EstimatePictureCacheByteSize(),
                                response->GetAllocator());
  return true;
}

// Service protocol handler
bool Shell::OnServiceProtocolSetAssetBundlePath(
    const ServiceProtocol::Handler::ServiceProtocolMap& params,
    rapidjson::Document* response) {
  FML_DCHECK(task_runners_.GetUITaskRunner()->RunsTasksOnCurrentThread());

  if (params.count("assetDirectory") == 0) {
    ServiceProtocolParameterError(response,
                                  "'assetDirectory' parameter is missing.");
    return false;
  }

  auto& allocator = response->GetAllocator();
  response->SetObject();

  auto asset_manager = std::make_shared<AssetManager>();

  if (!asset_manager->PushFront(std::make_unique<DirectoryAssetBundle>(
          fml::OpenDirectory(params.at("assetDirectory").data(), false,
                             fml::FilePermission::kRead),
          false))) {
    // The new asset directory path was invalid.
    FML_DLOG(ERROR) << "Could not update asset directory.";
    ServiceProtocolFailureError(response, "Could not update asset directory.");
    return false;
  }

  // Preserve any original asset resolvers to avoid syncing unchanged assets
  // over the DevFS connection.
  auto old_asset_manager = engine_->GetAssetManager();
  if (old_asset_manager != nullptr) {
    for (auto& old_resolver : old_asset_manager->TakeResolvers()) {
      if (old_resolver->IsValidAfterAssetManagerChange()) {
        asset_manager->PushBack(std::move(old_resolver));
      }
    }
  }

  if (engine_->UpdateAssetManager(asset_manager)) {
    response->AddMember("type", "Success", allocator);
    auto new_description = GetServiceProtocolDescription();
    rapidjson::Value view(rapidjson::kObjectType);
    new_description.Write(this, view, allocator);
    response->AddMember("view", view, allocator);
    return true;
  } else {
    FML_DLOG(ERROR) << "Could not update asset directory.";
    ServiceProtocolFailureError(response, "Could not update asset directory.");
    return false;
  }

  FML_DCHECK(false);
  return false;
}

static rapidjson::Value SerializeLayerSnapshot(
    double device_pixel_ratio,
    const LayerSnapshotData& snapshot,
    rapidjson::Document* response) {
  auto& allocator = response->GetAllocator();
  rapidjson::Value result;
  result.SetObject();
  result.AddMember("layer_unique_id", snapshot.GetLayerUniqueId(), allocator);
  result.AddMember("duration_micros", snapshot.GetDuration().ToMicroseconds(),
                   allocator);

  const SkRect bounds = snapshot.GetBounds();
  result.AddMember("top", bounds.top(), allocator);
  result.AddMember("left", bounds.left(), allocator);
  result.AddMember("width", bounds.width(), allocator);
  result.AddMember("height", bounds.height(), allocator);

  sk_sp<SkData> snapshot_bytes = snapshot.GetSnapshot();
  if (snapshot_bytes) {
    rapidjson::Value image;
    image.SetArray();
    const uint8_t* data =
        reinterpret_cast<const uint8_t*>(snapshot_bytes->data());
    for (size_t i = 0; i < snapshot_bytes->size(); i++) {
      image.PushBack(data[i], allocator);
    }
    result.AddMember("snapshot", image, allocator);
  }
  return result;
}

bool Shell::OnServiceProtocolRenderFrameWithRasterStats(
    const ServiceProtocol::Handler::ServiceProtocolMap& params,
    rapidjson::Document* response) {
  FML_DCHECK(task_runners_.GetRasterTaskRunner()->RunsTasksOnCurrentThread());

  if (auto last_layer_tree = rasterizer_->GetLastLayerTree()) {
    auto& allocator = response->GetAllocator();
    response->SetObject();
    response->AddMember("type", "RenderFrameWithRasterStats", allocator);

    // When rendering the last layer tree, we do not need to build a frame,
    // invariants in FrameTimingRecorder enforce that raster timings can not be
    // set before build-end.
    auto frame_timings_recorder = std::make_unique<FrameTimingsRecorder>();
    const auto now = fml::TimePoint::Now();
    frame_timings_recorder->RecordVsync(now, now);
    frame_timings_recorder->RecordBuildStart(now);
    frame_timings_recorder->RecordBuildEnd(now);

    last_layer_tree->enable_leaf_layer_tracing(true);
    rasterizer_->DrawLastLayerTree(std::move(frame_timings_recorder));
    last_layer_tree->enable_leaf_layer_tracing(false);

    rapidjson::Value snapshots;
    snapshots.SetArray();

    LayerSnapshotStore& store =
        rasterizer_->compositor_context()->snapshot_store();
    for (const LayerSnapshotData& data : store) {
      snapshots.PushBack(
          SerializeLayerSnapshot(device_pixel_ratio_, data, response),
          allocator);
    }

    response->AddMember("snapshots", snapshots, allocator);

    const auto& frame_size = expected_frame_size_;
    response->AddMember("frame_width", frame_size.width(), allocator);
    response->AddMember("frame_height", frame_size.height(), allocator);

    return true;
  } else {
    const char* error =
        "Failed to render the last frame with raster stats."
        " Rasterizer does not hold a valid last layer tree."
        " This could happen if this method was invoked before a frame was "
        "rendered";
    FML_DLOG(ERROR) << error;
    ServiceProtocolFailureError(response, error);
    return false;
  }
}

void Shell::SendFontChangeNotification() {
  // After system fonts are reloaded, we send a system channel message
  // to notify flutter framework.
  rapidjson::Document document;
  document.SetObject();
  auto& allocator = document.GetAllocator();
  rapidjson::Value message_value;
  message_value.SetString(kFontChange, allocator);
  document.AddMember(kTypeKey, message_value, allocator);

  rapidjson::StringBuffer buffer;
  rapidjson::Writer<rapidjson::StringBuffer> writer(buffer);
  document.Accept(writer);
  std::string message = buffer.GetString();
  std::unique_ptr<PlatformMessage> fontsChangeMessage =
      std::make_unique<flutter::PlatformMessage>(
          kSystemChannel,
          fml::MallocMapping::Copy(message.c_str(), message.length()), nullptr);
  OnPlatformViewDispatchPlatformMessage(std::move(fontsChangeMessage));
}

bool Shell::OnServiceProtocolReloadAssetFonts(
    const ServiceProtocol::Handler::ServiceProtocolMap& params,
    rapidjson::Document* response) {
  FML_DCHECK(task_runners_.GetPlatformTaskRunner()->RunsTasksOnCurrentThread());
  if (!engine_) {
    return false;
  }
  engine_->GetFontCollection().RegisterFonts(engine_->GetAssetManager());
  engine_->GetFontCollection().GetFontCollection()->ClearFontFamilyCache();
  SendFontChangeNotification();

  auto& allocator = response->GetAllocator();
  response->SetObject();
  response->AddMember("type", "Success", allocator);

  return true;
}

Rasterizer::Screenshot Shell::Screenshot(
    Rasterizer::ScreenshotType screenshot_type,
    bool base64_encode) {
  TRACE_EVENT0("flutter", "Shell::Screenshot");
  fml::AutoResetWaitableEvent latch;
  Rasterizer::Screenshot screenshot;
  fml::TaskRunner::RunNowOrPostTask(
      task_runners_.GetRasterTaskRunner(), [&latch,                        //
                                            rasterizer = GetRasterizer(),  //
                                            &screenshot,                   //
                                            screenshot_type,               //
                                            base64_encode                  //
  ]() {
        if (rasterizer) {
          screenshot = rasterizer->ScreenshotLastLayerTree(screenshot_type,
                                                           base64_encode);
        }
        latch.Signal();
      });
  latch.Wait();
  return screenshot;
}

fml::Status Shell::WaitForFirstFrame(fml::TimeDelta timeout) {
  FML_DCHECK(is_setup_);
  if (task_runners_.GetUITaskRunner()->RunsTasksOnCurrentThread() ||
      task_runners_.GetRasterTaskRunner()->RunsTasksOnCurrentThread()) {
    return fml::Status(fml::StatusCode::kFailedPrecondition,
                       "WaitForFirstFrame called from thread that can't wait "
                       "because it is responsible for generating the frame.");
  }

  // Check for overflow.
  auto now = std::chrono::steady_clock::now();
  auto max_duration = std::chrono::steady_clock::time_point::max() - now;
  auto desired_duration = std::chrono::milliseconds(timeout.ToMilliseconds());
  auto duration =
      now + (desired_duration > max_duration ? max_duration : desired_duration);

  std::unique_lock<std::mutex> lock(waiting_for_first_frame_mutex_);
  bool success = waiting_for_first_frame_condition_.wait_until(
      lock, duration, [&waiting_for_first_frame = waiting_for_first_frame_] {
        return !waiting_for_first_frame.load();
      });
  if (success) {
    return fml::Status();
  } else {
    return fml::Status(fml::StatusCode::kDeadlineExceeded, "timeout");
  }
}

bool Shell::ReloadSystemFonts() {
  FML_DCHECK(is_setup_);
  FML_DCHECK(task_runners_.GetPlatformTaskRunner()->RunsTasksOnCurrentThread());

  if (!engine_) {
    return false;
  }
  engine_->SetupDefaultFontManager();
  engine_->GetFontCollection().GetFontCollection()->ClearFontFamilyCache();
  // After system fonts are reloaded, we send a system channel message
  // to notify flutter framework.
  SendFontChangeNotification();
  return true;
}

std::shared_ptr<const fml::SyncSwitch> Shell::GetIsGpuDisabledSyncSwitch()
    const {
  return is_gpu_disabled_sync_switch_;
}

void Shell::SetGpuAvailability(GpuAvailability availability) {
  FML_DCHECK(task_runners_.GetPlatformTaskRunner()->RunsTasksOnCurrentThread());
  switch (availability) {
    case GpuAvailability::kAvailable:
      is_gpu_disabled_sync_switch_->SetSwitch(false);
      return;
    case GpuAvailability::kFlushAndMakeUnavailable: {
      fml::AutoResetWaitableEvent latch;
      fml::TaskRunner::RunNowOrPostTask(
          task_runners_.GetIOTaskRunner(),
          [io_manager = io_manager_.get(), &latch]() {
            io_manager->GetSkiaUnrefQueue()->Drain();
            latch.Signal();
          });
      latch.Wait();
    }
      // FALLTHROUGH
    case GpuAvailability::kUnavailable:
      is_gpu_disabled_sync_switch_->SetSwitch(true);
      return;
    default:
      FML_DCHECK(false);
  }
}

void Shell::OnDisplayUpdates(DisplayUpdateType update_type,
                             std::vector<std::unique_ptr<Display>> displays) {
  display_manager_->HandleDisplayUpdates(update_type, std::move(displays));
}

fml::TimePoint Shell::GetCurrentTimePoint() {
  return fml::TimePoint::Now();
}

const std::shared_ptr<PlatformMessageHandler>&
Shell::GetPlatformMessageHandler() const {
  return platform_message_handler_;
}

const std::weak_ptr<VsyncWaiter> Shell::GetVsyncWaiter() const {
  return engine_->GetVsyncWaiter();
}

}  // namespace flutter<|MERGE_RESOLUTION|>--- conflicted
+++ resolved
@@ -1323,17 +1323,13 @@
         if (rasterizer) {
           std::shared_ptr<LayerTreePipeline> pipeline = weak_pipeline.lock();
           if (pipeline) {
-<<<<<<< HEAD
             FML_DLOG(INFO)
                 << "hi Shell::OnAnimatorDraw inside RasterTaskRunner->PostTask "
                    "callback call rasterizer->Draw start";
-            rasterizer->Draw(std::move(pipeline), std::move(discard_callback));
+            rasterizer->Draw(pipeline, std::move(discard_callback));
             FML_DLOG(INFO)
                 << "hi Shell::OnAnimatorDraw inside RasterTaskRunner->PostTask "
                    "callback call rasterizer->Draw end";
-=======
-            rasterizer->Draw(pipeline, std::move(discard_callback));
->>>>>>> 45508c42
           }
 
           if (waiting_for_first_frame.load()) {
