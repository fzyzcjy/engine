// Copyright 2013 The Flutter Authors. All rights reserved.
// Use of this source code is governed by a BSD-style license that can be
// found in the LICENSE file.

#include "flutter/shell/common/rasterizer.h"

#include <algorithm>
#include <chrono>
#include <memory>
#include <thread>
#include <utility>

#include "flow/frame_timings.h"
#include "flutter/common/graphics/persistent_cache.h"
#include "flutter/flow/layers/offscreen_surface.h"
#include "flutter/fml/time/time_delta.h"
#include "flutter/fml/time/time_point.h"
#include "flutter/shell/common/serialization_callbacks.h"
#include "fml/make_copyable.h"
#include "third_party/skia/include/core/SkImageEncoder.h"
#include "third_party/skia/include/core/SkPictureRecorder.h"
#include "third_party/skia/include/core/SkSerialProcs.h"
#include "third_party/skia/include/core/SkSurface.h"
#include "third_party/skia/include/core/SkSurfaceCharacterization.h"
#include "third_party/skia/include/utils/SkBase64.h"

namespace flutter {

// The rasterizer will tell Skia to purge cached resources that have not been
// used within this interval.
static constexpr std::chrono::milliseconds kSkiaCleanupExpiration(15000);

Rasterizer::Rasterizer(Delegate& delegate,
                       MakeGpuImageBehavior gpu_image_behavior)
    : delegate_(delegate),
      gpu_image_behavior_(gpu_image_behavior),
      compositor_context_(std::make_unique<flutter::CompositorContext>(*this)),
      user_override_resource_cache_bytes_(false),
      snapshot_controller_(
          SnapshotController::Make(*this, delegate.GetSettings())),
      weak_factory_(this) {
  FML_DCHECK(compositor_context_);
}

Rasterizer::~Rasterizer() = default;

fml::TaskRunnerAffineWeakPtr<Rasterizer> Rasterizer::GetWeakPtr() const {
  return weak_factory_.GetWeakPtr();
}

fml::TaskRunnerAffineWeakPtr<SnapshotDelegate> Rasterizer::GetSnapshotDelegate()
    const {
  return weak_factory_.GetWeakPtr();
}

void Rasterizer::Setup(std::unique_ptr<Surface> surface) {
  surface_ = std::move(surface);

  if (max_cache_bytes_.has_value()) {
    SetResourceCacheMaxBytes(max_cache_bytes_.value(),
                             user_override_resource_cache_bytes_);
  }

  auto context_switch = surface_->MakeRenderContextCurrent();
  if (context_switch->GetResult()) {
    compositor_context_->OnGrContextCreated();
  }

  if (external_view_embedder_ &&
      external_view_embedder_->SupportsDynamicThreadMerging() &&
      !raster_thread_merger_) {
    const auto platform_id =
        delegate_.GetTaskRunners().GetPlatformTaskRunner()->GetTaskQueueId();
    const auto gpu_id =
        delegate_.GetTaskRunners().GetRasterTaskRunner()->GetTaskQueueId();
    raster_thread_merger_ = fml::RasterThreadMerger::CreateOrShareThreadMerger(
        delegate_.GetParentRasterThreadMerger(), platform_id, gpu_id);
  }
  if (raster_thread_merger_) {
    raster_thread_merger_->SetMergeUnmergeCallback([=]() {
      // Clear the GL context after the thread configuration has changed.
      if (surface_) {
        surface_->ClearRenderContext();
      }
    });
  }
}

void Rasterizer::TeardownExternalViewEmbedder() {
  if (external_view_embedder_) {
    external_view_embedder_->Teardown();
  }
}

void Rasterizer::Teardown() {
  if (surface_) {
    auto context_switch = surface_->MakeRenderContextCurrent();
    if (context_switch->GetResult()) {
      compositor_context_->OnGrContextDestroyed();
      if (auto* context = surface_->GetContext()) {
        context->purgeUnlockedResources(/*scratchResourcesOnly=*/false);
      }
    }
    surface_.reset();
  }

  last_layer_tree_.reset();

  if (raster_thread_merger_.get() != nullptr &&
      raster_thread_merger_.get()->IsMerged()) {
    FML_DCHECK(raster_thread_merger_->IsEnabled());
    raster_thread_merger_->UnMergeNowIfLastOne();
    raster_thread_merger_->SetMergeUnmergeCallback(nullptr);
  }
}

void Rasterizer::EnableThreadMergerIfNeeded() {
  if (raster_thread_merger_) {
    raster_thread_merger_->Enable();
  }
}

void Rasterizer::DisableThreadMergerIfNeeded() {
  if (raster_thread_merger_) {
    raster_thread_merger_->Disable();
  }
}

void Rasterizer::NotifyLowMemoryWarning() const {
  if (!surface_) {
    FML_DLOG(INFO)
        << "Rasterizer::NotifyLowMemoryWarning called with no surface.";
    return;
  }
  auto context = surface_->GetContext();
  if (!context) {
    FML_DLOG(INFO)
        << "Rasterizer::NotifyLowMemoryWarning called with no GrContext.";
    return;
  }
  auto context_switch = surface_->MakeRenderContextCurrent();
  if (!context_switch->GetResult()) {
    return;
  }
  context->performDeferredCleanup(std::chrono::milliseconds(0));
}

std::shared_ptr<flutter::TextureRegistry> Rasterizer::GetTextureRegistry() {
  return compositor_context_->texture_registry();
}

GrDirectContext* Rasterizer::GetGrContext() {
  return surface_ ? surface_->GetContext() : nullptr;
}

flutter::LayerTree* Rasterizer::GetLastLayerTree() {
  return last_layer_tree_.get();
}

void Rasterizer::DrawLastLayerTree(
    std::unique_ptr<FrameTimingsRecorder> frame_timings_recorder) {
  if (!last_layer_tree_ || !surface_) {
    return;
  }
  RasterStatus raster_status =
      DrawToSurface(*frame_timings_recorder, *last_layer_tree_);

  // EndFrame should perform cleanups for the external_view_embedder.
  if (external_view_embedder_ && external_view_embedder_->GetUsedThisFrame()) {
    bool should_resubmit_frame = ShouldResubmitFrame(raster_status);
    external_view_embedder_->SetUsedThisFrame(false);
    external_view_embedder_->EndFrame(should_resubmit_frame,
                                      raster_thread_merger_);
  }
}

<<<<<<< HEAD
RasterStatus Rasterizer::Draw(std::shared_ptr<LayerTreePipeline> pipeline,
                              LayerTreeDiscardCallback discard_callback) {
  FML_DLOG(INFO) << "hi Rasterizer::Draw start";
=======
RasterStatus Rasterizer::Draw(
    const std::shared_ptr<LayerTreePipeline>& pipeline,
    LayerTreeDiscardCallback discard_callback) {
>>>>>>> 45508c42
  TRACE_EVENT0("flutter", "GPURasterizer::Draw");
  if (raster_thread_merger_ &&
      !raster_thread_merger_->IsOnRasterizingThread()) {
    // we yield and let this frame be serviced on the right thread.
    FML_DLOG(INFO) << "hi Rasterizer::Draw return kYielded";
    return RasterStatus::kYielded;
  }
  FML_DCHECK(delegate_.GetTaskRunners()
                 .GetRasterTaskRunner()
                 ->RunsTasksOnCurrentThread());

  RasterStatus raster_status = RasterStatus::kFailed;
  LayerTreePipeline::Consumer consumer =
      [&](std::unique_ptr<LayerTreeItem> item) {
        std::shared_ptr<LayerTree> layer_tree = std::move(item->layer_tree);
        std::unique_ptr<FrameTimingsRecorder> frame_timings_recorder =
            std::move(item->frame_timings_recorder);
        if (discard_callback(*layer_tree.get())) {
          raster_status = RasterStatus::kDiscarded;
        } else {
          raster_status =
              DoDraw(std::move(frame_timings_recorder), std::move(layer_tree));
        }
      };

  PipelineConsumeResult consume_result = pipeline->Consume(consumer);
  if (consume_result == PipelineConsumeResult::NoneAvailable) {
    FML_DLOG(INFO) << "hi Rasterizer::Draw return kFailed";
    return RasterStatus::kFailed;
  }
  // if the raster status is to resubmit the frame, we push the frame to the
  // front of the queue and also change the consume status to more available.

  bool should_resubmit_frame = ShouldResubmitFrame(raster_status);
  if (should_resubmit_frame) {
    auto resubmitted_layer_tree_item = std::make_unique<LayerTreeItem>(
        std::move(resubmitted_layer_tree_), std::move(resubmitted_recorder_));
    auto front_continuation = pipeline->ProduceIfEmpty();
    PipelineProduceResult result =
        front_continuation.Complete(std::move(resubmitted_layer_tree_item));
    if (result.success) {
      consume_result = PipelineConsumeResult::MoreAvailable;
    }
  } else if (raster_status == RasterStatus::kEnqueuePipeline) {
    consume_result = PipelineConsumeResult::MoreAvailable;
  }

  // EndFrame should perform cleanups for the external_view_embedder.
  if (surface_ && external_view_embedder_ &&
      external_view_embedder_->GetUsedThisFrame()) {
    external_view_embedder_->SetUsedThisFrame(false);
    external_view_embedder_->EndFrame(should_resubmit_frame,
                                      raster_thread_merger_);
  }

  // Consume as many pipeline items as possible. But yield the event loop
  // between successive tries.
  switch (consume_result) {
    case PipelineConsumeResult::MoreAvailable: {
      delegate_.GetTaskRunners().GetRasterTaskRunner()->PostTask(
          fml::MakeCopyable(
              [weak_this = weak_factory_.GetWeakPtr(), pipeline,
               discard_callback = std::move(discard_callback)]() mutable {
                if (weak_this) {
                  weak_this->Draw(pipeline, std::move(discard_callback));
                }
              }));
      break;
    }
    default:
      break;
  }

  FML_DLOG(INFO) << "hi Rasterizer::Draw end";
  return raster_status;
}

bool Rasterizer::ShouldResubmitFrame(const RasterStatus& raster_status) {
  return raster_status == RasterStatus::kResubmit ||
         raster_status == RasterStatus::kSkipAndRetry;
}

namespace {
std::unique_ptr<SnapshotDelegate::GpuImageResult> MakeBitmapImage(
    const sk_sp<DisplayList>& display_list,
    const SkImageInfo& image_info) {
  FML_DCHECK(display_list);
  // Use 16384 as a proxy for the maximum texture size for a GPU image.
  // This is meant to be large enough to avoid false positives in test contexts,
  // but not so artificially large to be completely unrealistic on any platform.
  // This limit is taken from the Metal specification. D3D, Vulkan, and GL
  // generally have lower limits.
  if (image_info.width() > 16384 || image_info.height() > 16384) {
    return std::make_unique<SnapshotDelegate::GpuImageResult>(
        GrBackendTexture(), nullptr, nullptr,
        "unable to create render target at specified size");
  };

  sk_sp<SkSurface> surface = SkSurface::MakeRaster(image_info);
  SkCanvas* canvas = surface->getCanvas();
  canvas->clear(SK_ColorTRANSPARENT);
  display_list->RenderTo(canvas);

  sk_sp<SkImage> image = surface->makeImageSnapshot();
  return std::make_unique<SnapshotDelegate::GpuImageResult>(
      GrBackendTexture(), nullptr, image,
      image ? "" : "Unable to create image");
}
}  // namespace

std::unique_ptr<Rasterizer::GpuImageResult> Rasterizer::MakeSkiaGpuImage(
    sk_sp<DisplayList> display_list,
    const SkImageInfo& image_info) {
  TRACE_EVENT0("flutter", "Rasterizer::MakeGpuImage");
  FML_DCHECK(display_list);

// TODO(dnfield): the Linux embedding is in a rough state right now and
// I can't seem to get the GPU path working on it.
// https://github.com/flutter/flutter/issues/108835
#if FML_OS_LINUX
  return MakeBitmapImage(std::move(display_list), image_info);
#endif

  std::unique_ptr<SnapshotDelegate::GpuImageResult> result;
  delegate_.GetIsGpuDisabledSyncSwitch()->Execute(
      fml::SyncSwitch::Handlers()
          .SetIfTrue([&result, &image_info, &display_list] {
            result = MakeBitmapImage(display_list, image_info);
          })
          .SetIfFalse([&result, &image_info, &display_list,
                       surface = surface_.get(),
                       gpu_image_behavior = gpu_image_behavior_] {
            if (!surface ||
                gpu_image_behavior == MakeGpuImageBehavior::kBitmap) {
              result = MakeBitmapImage(display_list, image_info);
              return;
            }

            auto* context = surface->GetContext();
            if (!context) {
              result = MakeBitmapImage(display_list, image_info);
              return;
            }

            GrBackendTexture texture = context->createBackendTexture(
                image_info.width(), image_info.height(), image_info.colorType(),
                GrMipmapped::kNo, GrRenderable::kYes);
            if (!texture.isValid()) {
              result = std::make_unique<SnapshotDelegate::GpuImageResult>(
                  GrBackendTexture(), nullptr, nullptr,
                  "unable to create render target at specified size");
              return;
            }

            sk_sp<SkSurface> sk_surface = SkSurface::MakeFromBackendTexture(
                context, texture, kTopLeft_GrSurfaceOrigin, /*sampleCnt=*/0,
                image_info.colorType(), image_info.refColorSpace(), nullptr);
            if (!sk_surface) {
              result = std::make_unique<SnapshotDelegate::GpuImageResult>(
                  GrBackendTexture(), nullptr, nullptr,
                  "unable to create rendering surface for image");
              return;
            }

            SkCanvas* canvas = sk_surface->getCanvas();
            canvas->clear(SK_ColorTRANSPARENT);
            display_list->RenderTo(canvas);

            result = std::make_unique<SnapshotDelegate::GpuImageResult>(
                texture, sk_ref_sp(context), nullptr, "");
          }));
  return result;
}

sk_sp<DlImage> Rasterizer::MakeRasterSnapshot(sk_sp<DisplayList> display_list,
                                              SkISize picture_size) {
  return snapshot_controller_->MakeRasterSnapshot(display_list, picture_size);
}

sk_sp<SkImage> Rasterizer::ConvertToRasterImage(sk_sp<SkImage> image) {
  TRACE_EVENT0("flutter", __FUNCTION__);
  return snapshot_controller_->ConvertToRasterImage(image);
}

fml::Milliseconds Rasterizer::GetFrameBudget() const {
  return delegate_.GetFrameBudget();
};

RasterStatus Rasterizer::DoDraw(
    std::unique_ptr<FrameTimingsRecorder> frame_timings_recorder,
    std::shared_ptr<flutter::LayerTree> layer_tree) {
  FML_DLOG(INFO) << "hi Rasterizer::DoDraw start";
  TRACE_EVENT_WITH_FRAME_NUMBER(frame_timings_recorder, "flutter",
                                "Rasterizer::DoDraw");
  FML_DCHECK(delegate_.GetTaskRunners()
                 .GetRasterTaskRunner()
                 ->RunsTasksOnCurrentThread());

  if (!layer_tree || !surface_) {
    FML_DLOG(INFO) << "hi Rasterizer::DoDraw early return kFailed";
    return RasterStatus::kFailed;
  }

  PersistentCache* persistent_cache = PersistentCache::GetCacheForProcess();
  persistent_cache->ResetStoredNewShaders();

  RasterStatus raster_status =
      DrawToSurface(*frame_timings_recorder, *layer_tree);
  if (raster_status == RasterStatus::kSuccess) {
    last_layer_tree_ = std::move(layer_tree);
  } else if (ShouldResubmitFrame(raster_status)) {
    resubmitted_layer_tree_ = std::move(layer_tree);
    resubmitted_recorder_ = frame_timings_recorder->CloneUntil(
        FrameTimingsRecorder::State::kBuildEnd);
    FML_DLOG(INFO)
        << "hi Rasterizer::DoDraw early return since ShouldResubmitFrame";
    return raster_status;
  } else if (raster_status == RasterStatus::kDiscarded) {
    FML_DLOG(INFO) << "hi Rasterizer::DoDraw early return since kDiscarded";
    return raster_status;
  }

  if (persistent_cache->IsDumpingSkp() &&
      persistent_cache->StoredNewShaders()) {
    auto screenshot =
        ScreenshotLastLayerTree(ScreenshotType::SkiaPicture, false);
    persistent_cache->DumpSkp(*screenshot.data);
  }

  // TODO(liyuqian): in Fuchsia, the rasterization doesn't finish when
  // Rasterizer::DoDraw finishes. Future work is needed to adapt the timestamp
  // for Fuchsia to capture SceneUpdateContext::ExecutePaintTasks.
  delegate_.OnFrameRasterized(frame_timings_recorder->GetRecordedTime());

// SceneDisplayLag events are disabled on Fuchsia.
// see: https://github.com/flutter/flutter/issues/56598
#if !defined(OS_FUCHSIA)
  const fml::TimePoint raster_finish_time =
      frame_timings_recorder->GetRasterEndTime();
  fml::TimePoint frame_target_time =
      frame_timings_recorder->GetVsyncTargetTime();
  if (raster_finish_time > frame_target_time) {
    fml::TimePoint latest_frame_target_time =
        delegate_.GetLatestFrameTargetTime();
    const auto frame_budget_millis = delegate_.GetFrameBudget().count();
    if (latest_frame_target_time < raster_finish_time) {
      latest_frame_target_time =
          latest_frame_target_time +
          fml::TimeDelta::FromMillisecondsF(frame_budget_millis);
    }
    const auto frame_lag =
        (latest_frame_target_time - frame_target_time).ToMillisecondsF();
    const int vsync_transitions_missed = round(frame_lag / frame_budget_millis);
    FML_DLOG(INFO) << "hi Rasterizer::DoDraw calc SceneDisplayLag"
                   << " raster_finish_time="
                   << raster_finish_time.ToEpochDelta().ToMicroseconds()
                   << " latest_frame_target_time="
                   << latest_frame_target_time.ToEpochDelta().ToMicroseconds()
                   << " frame_target_time="
                   << frame_target_time.ToEpochDelta().ToMicroseconds();
    fml::tracing::TraceEventAsyncComplete(
        "flutter",                    // category
        "SceneDisplayLag",            // name
        raster_finish_time,           // begin_time
        latest_frame_target_time,     // end_time
        "frame_target_time",          // arg_key_1
        frame_target_time,            // arg_val_1
        "current_frame_target_time",  // arg_key_2
        latest_frame_target_time,     // arg_val_2
        "vsync_transitions_missed",   // arg_key_3
        vsync_transitions_missed      // arg_val_3
    );
  }
#endif

  // Pipeline pressure is applied from a couple of places:
  // rasterizer: When there are more items as of the time of Consume.
  // animator (via shell): Frame gets produces every vsync.
  // Enqueing here is to account for the following scenario:
  // T = 1
  //  - one item (A) in the pipeline
  //  - rasterizer starts (and merges the threads)
  //  - pipeline consume result says no items to process
  // T = 2
  //  - animator produces (B) to the pipeline
  //  - applies pipeline pressure via platform thread.
  // T = 3
  //   - rasterizes finished (and un-merges the threads)
  //   - |Draw| for B yields as its on the wrong thread.
  // This enqueue ensures that we attempt to consume from the right
  // thread one more time after un-merge.
  if (raster_thread_merger_) {
    if (raster_thread_merger_->DecrementLease() ==
        fml::RasterThreadStatus::kUnmergedNow) {
      FML_DLOG(INFO) << "hi Rasterizer::DoDraw early return kEnqueuePipeline";
      return RasterStatus::kEnqueuePipeline;
    }
  }

  FML_DLOG(INFO) << "hi Rasterizer::DoDraw end";
  return raster_status;
}

RasterStatus Rasterizer::DrawToSurface(
    FrameTimingsRecorder& frame_timings_recorder,
    flutter::LayerTree& layer_tree) {
  FML_DLOG(INFO) << "hi Rasterizer::DrawToSurface start";
  FML_DCHECK(surface_);

  RasterStatus raster_status;
  if (surface_->AllowsDrawingWhenGpuDisabled()) {
    raster_status = DrawToSurfaceUnsafe(frame_timings_recorder, layer_tree);
  } else {
    delegate_.GetIsGpuDisabledSyncSwitch()->Execute(
        fml::SyncSwitch::Handlers()
            .SetIfTrue([&] { raster_status = RasterStatus::kDiscarded; })
            .SetIfFalse([&] {
              raster_status =
                  DrawToSurfaceUnsafe(frame_timings_recorder, layer_tree);
            }));
  }

  FML_DLOG(INFO) << "hi Rasterizer::DrawToSurface end, raster_status="
                 << static_cast<int>(raster_status);
  return raster_status;
}

void Rasterizer::MaybeSleepBeforeSubmit(
    FrameTimingsRecorder& frame_timings_recorder) {
  // about thresh - #6145
  static const int MAX_HISTORY = 10;
  static const int HISTORY_THRESH = 2;
  // NOTE a bit *more* than enough to allow errors
  static const fml::TimeDelta SAFE_MARGIN =
      fml::TimeDelta::FromMicroseconds(500);
  // TODO assume 60fps in this prototype
  fml::TimeDelta FRAME_DURATION = fml::TimeDelta::FromMicroseconds(16777);

  fml::TimePoint vsync_target_time =
      frame_timings_recorder.GetVsyncTargetTime();
  fml::TimePoint now = fml::TimePoint::Now();

  int curr_latency = static_cast<int>(
      (now - vsync_target_time + FRAME_DURATION * 2).ToMicroseconds() /
      FRAME_DURATION.ToMicroseconds());

  // naive heuristics currently
  int history_larger_latency_count = 0;
  for (int history_latency : history_latencies_) {
    if (history_latency > curr_latency) {
      history_larger_latency_count++;
    }
  }
  bool should_sleep = history_larger_latency_count >= HISTORY_THRESH;

  // very naive (just +1 latency), should be fancier later, e.g. determine from
  // history
  int expect_latency = curr_latency + 1;
  // we want to wake up at the *beginngin* of that vsync interval
  fml::TimePoint wakeup_time =
      vsync_target_time + FRAME_DURATION * (expect_latency - 2) + SAFE_MARGIN;

  fml::TimeDelta sleep_duration = wakeup_time - now;

  std::ostringstream info;
  info << "should_sleep=" << should_sleep    //
       << ", curr_latency=" << curr_latency  //
       << ", vsync_target_time"
       << vsync_target_time.ToEpochDelta().ToMicroseconds()                  //
       << ", now" << now.ToEpochDelta().ToMicroseconds()                     //
       << ", wakeup_time" << wakeup_time.ToEpochDelta().ToMicroseconds()     //
       << ", sleep_duration" << sleep_duration.ToMicroseconds()              //
       << ", history_larger_latency_count=" << history_larger_latency_count  //
       << ", history_latencies=";
  for (int history_latency : history_latencies_) {
    info << history_latency << ",";
  }
  info << ", ";
  TRACE_EVENT1("flutter", "Rasterizer::MaybeSleepBeforeSubmit", "info",
               info.str().c_str());

  {
    history_latencies_.push_back(curr_latency);
    while (history_latencies_.size() > MAX_HISTORY) {
      history_latencies_.pop_front();
    }
  }

  if (should_sleep) {
    // TODO may use signals etc, instead of sleeping
    std::this_thread::sleep_for(
        std::chrono::microseconds(sleep_duration.ToMicroseconds()));
  }
}

/// Unsafe because it assumes we have access to the GPU which isn't the case
/// when iOS is backgrounded, for example.
/// \see Rasterizer::DrawToSurface
RasterStatus Rasterizer::DrawToSurfaceUnsafe(
    FrameTimingsRecorder& frame_timings_recorder,
    flutter::LayerTree& layer_tree) {
  FML_DCHECK(surface_);

  compositor_context_->ui_time().SetLapTime(
      frame_timings_recorder.GetBuildDuration());

  SkCanvas* embedder_root_canvas = nullptr;
  if (external_view_embedder_) {
    FML_DCHECK(!external_view_embedder_->GetUsedThisFrame());
    external_view_embedder_->SetUsedThisFrame(true);
    external_view_embedder_->BeginFrame(
        layer_tree.frame_size(), surface_->GetContext(),
        layer_tree.device_pixel_ratio(), raster_thread_merger_);
    embedder_root_canvas = external_view_embedder_->GetRootCanvas();
  }

  // On Android, the external view embedder deletes surfaces in `BeginFrame`.
  //
  // Deleting a surface also clears the GL context. Therefore, acquire the
  // frame after calling `BeginFrame` as this operation resets the GL context.
  auto frame = surface_->AcquireFrame(
      layer_tree.frame_size(), [this, &frame_timings_recorder] {
        // NOTE MODIFIED ADD
        MaybeSleepBeforeSubmit(frame_timings_recorder);
      });
  if (frame == nullptr) {
    return RasterStatus::kFailed;
  }

  // If the external view embedder has specified an optional root surface, the
  // root surface transformation is set by the embedder instead of
  // having to apply it here.
  SkMatrix root_surface_transformation =
      embedder_root_canvas ? SkMatrix{} : surface_->GetRootTransformation();

  auto root_surface_canvas =
      embedder_root_canvas ? embedder_root_canvas : frame->SkiaCanvas();

  auto compositor_frame = compositor_context_->AcquireFrame(
      surface_->GetContext(),         // skia GrContext
      root_surface_canvas,            // root surface canvas
      external_view_embedder_.get(),  // external view embedder
      root_surface_transformation,    // root surface transformation
      true,                           // instrumentation enabled
      frame->framebuffer_info()
          .supports_readback,               // surface supports pixel reads
      raster_thread_merger_,                // thread merger
      frame->GetDisplayListBuilder().get()  // display list builder
  );
  if (compositor_frame) {
    compositor_context_->raster_cache().BeginFrame();
    frame_timings_recorder.RecordRasterStart(fml::TimePoint::Now());

    std::unique_ptr<FrameDamage> damage;
    // when leaf layer tracing is enabled we wish to repaint the whole frame
    // for accurate performance metrics.
    if (frame->framebuffer_info().supports_partial_repaint &&
        !layer_tree.is_leaf_layer_tracing_enabled()) {
      // Disable partial repaint if external_view_embedder_ SubmitFrame is
      // involved - ExternalViewEmbedder unconditionally clears the entire
      // surface and also partial repaint with platform view present is
      // something that still need to be figured out.
      bool force_full_repaint =
          external_view_embedder_ &&
          (!raster_thread_merger_ || raster_thread_merger_->IsMerged());

      damage = std::make_unique<FrameDamage>();
      if (frame->framebuffer_info().existing_damage && !force_full_repaint) {
        damage->SetPreviousLayerTree(last_layer_tree_.get());
        damage->AddAdditionalDamage(*frame->framebuffer_info().existing_damage);
        damage->SetClipAlignment(
            frame->framebuffer_info().horizontal_clip_alignment,
            frame->framebuffer_info().vertical_clip_alignment);
      }
    }

    bool ignore_raster_cache = true;
    if (surface_->EnableRasterCache() &&
        !layer_tree.is_leaf_layer_tracing_enabled()) {
      ignore_raster_cache = false;
    }

    RasterStatus raster_status =
        compositor_frame->Raster(layer_tree,           // layer tree
                                 ignore_raster_cache,  // ignore raster cache
                                 damage.get()          // frame damage
        );
    if (raster_status == RasterStatus::kFailed ||
        raster_status == RasterStatus::kSkipAndRetry) {
      return raster_status;
    }

    SurfaceFrame::SubmitInfo submit_info;
    // TODO (https://github.com/flutter/flutter/issues/105596): this can be in
    // the past and might need to get snapped to future as this frame could
    // have been resubmitted. `presentation_time` on `submit_info` is not set
    // in this case.
    const auto presentation_time = frame_timings_recorder.GetVsyncTargetTime();
    if (presentation_time > fml::TimePoint::Now()) {
      submit_info.presentation_time = presentation_time;
    }
    if (damage) {
      submit_info.frame_damage = damage->GetFrameDamage();
      submit_info.buffer_damage = damage->GetBufferDamage();
    }

    frame->set_submit_info(submit_info);

    if (external_view_embedder_ &&
        (!raster_thread_merger_ || raster_thread_merger_->IsMerged())) {
      FML_DCHECK(!frame->IsSubmitted());
      external_view_embedder_->SubmitFrame(surface_->GetContext(),
                                           std::move(frame));
    } else {
      frame->Submit();
    }

    compositor_context_->raster_cache().EndFrame();
    frame_timings_recorder.RecordRasterEnd(
        &compositor_context_->raster_cache());
    FireNextFrameCallbackIfPresent();

    if (surface_->GetContext()) {
      surface_->GetContext()->performDeferredCleanup(kSkiaCleanupExpiration);
    }

    return raster_status;
  }

  return RasterStatus::kFailed;
}

static sk_sp<SkData> ScreenshotLayerTreeAsPicture(
    flutter::LayerTree* tree,
    flutter::CompositorContext& compositor_context) {
  FML_DCHECK(tree != nullptr);
  SkPictureRecorder recorder;
  recorder.beginRecording(
      SkRect::MakeWH(tree->frame_size().width(), tree->frame_size().height()));

  SkMatrix root_surface_transformation;
  root_surface_transformation.reset();

  // TODO(amirh): figure out how to take a screenshot with embedded UIView.
  // https://github.com/flutter/flutter/issues/23435
  auto frame = compositor_context.AcquireFrame(
      nullptr, recorder.getRecordingCanvas(), nullptr,
      root_surface_transformation, false, true, nullptr, nullptr);
  frame->Raster(*tree, true, nullptr);

#if defined(OS_FUCHSIA)
  SkSerialProcs procs = {0};
  procs.fImageProc = SerializeImageWithoutData;
  procs.fTypefaceProc = SerializeTypefaceWithoutData;
#else
  SkSerialProcs procs = {0};
  procs.fTypefaceProc = SerializeTypefaceWithData;
#endif

  return recorder.finishRecordingAsPicture()->serialize(&procs);
}

sk_sp<SkData> Rasterizer::ScreenshotLayerTreeAsImage(
    flutter::LayerTree* tree,
    flutter::CompositorContext& compositor_context,
    GrDirectContext* surface_context,
    bool compressed) {
  // Attempt to create a snapshot surface depending on whether we have access
  // to a valid GPU rendering context.
  std::unique_ptr<OffscreenSurface> snapshot_surface =
      std::make_unique<OffscreenSurface>(surface_context, tree->frame_size());

  if (!snapshot_surface->IsValid()) {
    FML_LOG(ERROR) << "Screenshot: unable to create snapshot surface";
    return nullptr;
  }

  // Draw the current layer tree into the snapshot surface.
  auto* canvas = snapshot_surface->GetCanvas();

  // There is no root surface transformation for the screenshot layer. Reset
  // the matrix to identity.
  SkMatrix root_surface_transformation;
  root_surface_transformation.reset();

  // snapshot_surface->makeImageSnapshot needs the GL context to be set if the
  // render context is GL. frame->Raster() pops the gl context in platforms
  // that gl context switching are used. (For example, older iOS that uses GL)
  // We reset the GL context using the context switch.
  auto context_switch = surface_->MakeRenderContextCurrent();
  if (!context_switch->GetResult()) {
    FML_LOG(ERROR) << "Screenshot: unable to make image screenshot";
    return nullptr;
  }

  auto frame = compositor_context.AcquireFrame(
      surface_context,              // skia context
      canvas,                       // canvas
      nullptr,                      // view embedder
      root_surface_transformation,  // root surface transformation
      false,                        // instrumentation enabled
      true,                         // render buffer readback supported
      nullptr,                      // thread merger
      nullptr                       // display list builder
  );
  canvas->clear(SK_ColorTRANSPARENT);
  frame->Raster(*tree, true, nullptr);
  canvas->flush();

  return snapshot_surface->GetRasterData(compressed);
}

Rasterizer::Screenshot Rasterizer::ScreenshotLastLayerTree(
    Rasterizer::ScreenshotType type,
    bool base64_encode) {
  auto* layer_tree = GetLastLayerTree();
  if (layer_tree == nullptr) {
    FML_LOG(ERROR) << "Last layer tree was null when screenshotting.";
    return {};
  }

  sk_sp<SkData> data = nullptr;

  GrDirectContext* surface_context =
      surface_ ? surface_->GetContext() : nullptr;

  switch (type) {
    case ScreenshotType::SkiaPicture:
      data = ScreenshotLayerTreeAsPicture(layer_tree, *compositor_context_);
      break;
    case ScreenshotType::UncompressedImage:
      data = ScreenshotLayerTreeAsImage(layer_tree, *compositor_context_,
                                        surface_context, false);
      break;
    case ScreenshotType::CompressedImage:
      data = ScreenshotLayerTreeAsImage(layer_tree, *compositor_context_,
                                        surface_context, true);
      break;
  }

  if (data == nullptr) {
    FML_LOG(ERROR) << "Screenshot data was null.";
    return {};
  }

  if (base64_encode) {
    size_t b64_size = SkBase64::Encode(data->data(), data->size(), nullptr);
    auto b64_data = SkData::MakeUninitialized(b64_size);
    SkBase64::Encode(data->data(), data->size(), b64_data->writable_data());
    return Rasterizer::Screenshot{b64_data, layer_tree->frame_size()};
  }

  return Rasterizer::Screenshot{data, layer_tree->frame_size()};
}

void Rasterizer::SetNextFrameCallback(const fml::closure& callback) {
  next_frame_callback_ = callback;
}

void Rasterizer::SetExternalViewEmbedder(
    const std::shared_ptr<ExternalViewEmbedder>& view_embedder) {
  external_view_embedder_ = view_embedder;
}

void Rasterizer::SetSnapshotSurfaceProducer(
    std::unique_ptr<SnapshotSurfaceProducer> producer) {
  snapshot_surface_producer_ = std::move(producer);
}

fml::RefPtr<fml::RasterThreadMerger> Rasterizer::GetRasterThreadMerger() {
  return raster_thread_merger_;
}

void Rasterizer::FireNextFrameCallbackIfPresent() {
  if (!next_frame_callback_) {
    return;
  }
  // It is safe for the callback to set a new callback.
  auto callback = next_frame_callback_;
  next_frame_callback_ = nullptr;
  callback();
}

void Rasterizer::SetResourceCacheMaxBytes(size_t max_bytes, bool from_user) {
  user_override_resource_cache_bytes_ |= from_user;

  if (!from_user && user_override_resource_cache_bytes_) {
    // We should not update the setting here if a user has explicitly set a
    // value for this over the flutter/skia channel.
    return;
  }

  max_cache_bytes_ = max_bytes;
  if (!surface_) {
    return;
  }

  GrDirectContext* context = surface_->GetContext();
  if (context) {
    auto context_switch = surface_->MakeRenderContextCurrent();
    if (!context_switch->GetResult()) {
      return;
    }

    context->setResourceCacheLimit(max_bytes);
  }
}

std::optional<size_t> Rasterizer::GetResourceCacheMaxBytes() const {
  if (!surface_) {
    return std::nullopt;
  }
  GrDirectContext* context = surface_->GetContext();
  if (context) {
    return context->getResourceCacheLimit();
  }
  return std::nullopt;
}

Rasterizer::Screenshot::Screenshot() {}

Rasterizer::Screenshot::Screenshot(sk_sp<SkData> p_data, SkISize p_size)
    : data(std::move(p_data)), frame_size(p_size) {}

Rasterizer::Screenshot::Screenshot(const Screenshot& other) = default;

Rasterizer::Screenshot::~Screenshot() = default;

}  // namespace flutter<|MERGE_RESOLUTION|>--- conflicted
+++ resolved
@@ -174,15 +174,10 @@
   }
 }
 
-<<<<<<< HEAD
-RasterStatus Rasterizer::Draw(std::shared_ptr<LayerTreePipeline> pipeline,
-                              LayerTreeDiscardCallback discard_callback) {
-  FML_DLOG(INFO) << "hi Rasterizer::Draw start";
-=======
 RasterStatus Rasterizer::Draw(
     const std::shared_ptr<LayerTreePipeline>& pipeline,
     LayerTreeDiscardCallback discard_callback) {
->>>>>>> 45508c42
+  FML_DLOG(INFO) << "hi Rasterizer::Draw start";
   TRACE_EVENT0("flutter", "GPURasterizer::Draw");
   if (raster_thread_merger_ &&
       !raster_thread_merger_->IsOnRasterizingThread()) {
