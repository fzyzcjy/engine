--- conflicted
+++ resolved
@@ -116,7 +116,6 @@
     }
   }
 
-<<<<<<< HEAD
   // NOTE MODIFIED allow continue running even if pipeline full #6042
   //  // We have acquired a valid continuation from the pipeline and are ready
   //  // to service potential frame.
@@ -126,11 +125,6 @@
       "flutter", "VsyncSchedulingOverhead",
       frame_timings_recorder_->GetVsyncStartTime(),
       frame_timings_recorder_->GetBuildStartTime());
-=======
-  // We have acquired a valid continuation from the pipeline and are ready
-  // to service potential frame.
-  FML_DCHECK(producer_continuation_);
->>>>>>> f75287af
   const fml::TimePoint frame_target_time =
       frame_timings_recorder_->GetVsyncTargetTime();
   dart_frame_deadline_ = frame_target_time.ToEpochDelta();
@@ -273,17 +267,12 @@
 
 void Animator::DrawLastLayerTree(
     std::unique_ptr<FrameTimingsRecorder> frame_timings_recorder) {
-<<<<<<< HEAD
-  //  pending_frame_semaphore_.Signal();
-  pending_await_vsync_id_ = std::nullopt;
-
-=======
   // This method is very cheap, but this makes it explicitly clear in trace
   // files.
   TRACE_EVENT0("flutter", "Animator::DrawLastLayerTree");
-
-  pending_frame_semaphore_.Signal();
->>>>>>> f75287af
+  //  pending_frame_semaphore_.Signal();
+  pending_await_vsync_id_ = std::nullopt;
+
   // In this case BeginFrame doesn't get called, we need to
   // adjust frame timings to update build start and end times,
   // given that the frame doesn't get built in this case, we
@@ -348,7 +337,6 @@
   // To support that, we need edge triggered wakes on VSync.
 
   task_runners_.GetUITaskRunner()->PostTask(
-<<<<<<< HEAD
       [self = weak_factory_.GetWeakPtr(),
        frame_request_number = frame_request_number_,
        force_directly_call_next_vsync_target_time,
@@ -364,13 +352,6 @@
                          curr_await_vsync_id);
         FML_DLOG(INFO)
             << "hi Animator::RequestFrame UITaskRunner PostTask callback end";
-=======
-      [self = weak_factory_.GetWeakPtr()]() {
-        if (!self) {
-          return;
-        }
-        self->AwaitVSync();
->>>>>>> f75287af
       });
   frame_scheduled_ = true;
   FML_DLOG(INFO) << "hi Animator::RequestFrame end";
